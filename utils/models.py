# -*- coding: utf-8 -*-
from __future__ import annotations

import os
import os
import sys
import time
import threading
import subprocess
from pathlib import Path
from queue import Queue, Empty
from typing import Optional, List, Set

import ctypes
import ctranslate2
from faster_whisper import WhisperModel
from huggingface_hub import snapshot_download
from tqdm import tqdm
import tkinter as tk
from tkinter import ttk

from utils.system import (
    settings, settings_lock,
    notify, notify_error, format_exception_details,
    get_config_dir, save_settings,
    start_processing_feedback, stop_processing_feedback,
)
from utils.system import get_best_server, CLIENT_ONLY_BUILD
from utils.ui_theme import apply_modern_theme


# ---------------- Env / defaults ----------------
# These are *defaults*. Active choices come from settings via getters below.
ENV_DEFAULT_MODEL = os.environ.get("CTRLSPEAK_MODEL", "small")
ENV_DEVICE_PREF   = os.environ.get("CTRLSPEAK_DEVICE", "cpu").lower()
COMPUTE_TYPE_OVERRIDE = os.environ.get("CTRLSPEAK_COMPUTE_TYPE")
MODEL_REPO_OVERRIDE   = os.environ.get("CTRLSPEAK_MODEL_REPO")

# All model content under %APPDATA%/CtrlSpeak/models
MODEL_ROOT_PATH = get_config_dir() / "models"

# CUDA search: also look in %APPDATA%/CtrlSpeak/cuda
cuda_paths_initialized = False


# ---------------- Settings-backed getters/setters ----------------
def get_device_preference() -> str:
    """Returns 'cpu' | 'cuda' | 'auto' (settings first, env fallback)."""
    with settings_lock:
        pref = settings.get("device_preference")
    if pref in {"cpu", "cuda", "auto"}:
        return str(pref)
    return ENV_DEVICE_PREF if ENV_DEVICE_PREF in {"cpu", "cuda", "auto"} else "auto"


def set_device_preference(pref: str) -> None:
    if pref not in {"cpu", "cuda", "auto"}:
        pref = "auto"
    with settings_lock:
        settings["device_preference"] = pref
    save_settings()


def get_current_model_name() -> str:
    """Reads the model selected in the Settings UI; falls back to env default."""
    with settings_lock:
        name = settings.get("model_name")
    if isinstance(name, str) and name.strip():
        return name.strip()
    return ENV_DEFAULT_MODEL


def set_current_model_name(name: str) -> None:
    """Persists selected model (call initialize_transcriber(force=True) to live-switch)."""
    with settings_lock:
        settings["model_name"] = name
    save_settings()


# ---------------- Model storage (AppData/CtrlSpeak/models) ----------------
def model_store_path_for(model_short: str) -> Path:
    return MODEL_ROOT_PATH / model_short


def model_files_present(model_path: Path) -> bool:
    if not model_path.exists():
        return False
    # faster-whisper weights are .bin files
    return any(model_path.rglob("*.bin"))


def _model_repo_id(model_short: str) -> str:
    if MODEL_REPO_OVERRIDE:
        return MODEL_REPO_OVERRIDE
    # Your builds use Systran/faster-whisper-<name>
    return f"Systran/faster-whisper-{model_short}"


# ---------------- CUDA lookup / readiness ----------------
def get_cuda_dll_dirs() -> list[Path]:
    paths = []
    # user runtime in AppData (preferred first)
    cuda_root = get_config_dir() / "cuda"
    for sub in ("bin", "cudnn/bin", "cublas/bin"):
        paths.append(cuda_root / sub)
    # embedded bundle (if any, e.g., PyInstaller)
    bundle_base = Path(getattr(sys, "_MEIPASS", Path(__file__).resolve().parent))
    paths.append(bundle_base / "nvidia" / "cudnn" / "bin")
    paths.append(bundle_base / "nvidia" / "cublas" / "bin")
    # site-packages wheels (if present)
    paths.append(Path(sys.prefix) / "Lib" / "site-packages" / "nvidia" / "cudnn" / "bin")
    paths.append(Path(sys.prefix) / "Lib" / "site-packages" / "nvidia" / "cublas" / "bin")
    return paths


def configure_cuda_paths() -> None:
    global cuda_paths_initialized
    if cuda_paths_initialized:
        return
    path_var = os.environ.get("PATH", "")
    for dll_dir in get_cuda_dll_dirs():
        if dll_dir.exists():
            dir_str = str(dll_dir)
            try:
                os.add_dll_directory(dir_str)
            except (AttributeError, FileNotFoundError, OSError):
                pass
            if dir_str not in path_var:
                path_var = dir_str + os.pathsep + path_var
    os.environ["PATH"] = path_var
    cuda_paths_initialized = True


def cuda_runtime_ready() -> bool:
    # ⬅️ New: never probe CUDA when the user picked CPU — avoids native crash
    try:
        if get_device_preference() == "cpu":
            return False
    except Exception:
        # If settings aren't ready yet, fall through safely.
        pass
    configure_cuda_paths()
    try:
        if ctranslate2.get_cuda_device_count() <= 0:
            return False
    except Exception:
        return False
    if sys.platform.startswith("win"):
        for dll in ("cudnn_ops64_9.dll", "cublas64_12.dll"):
            try:
                ctypes.windll.LoadLibrary(dll)
            except OSError:
                return False
    return True



def _run_cmd_stream(cmd: List[str], timeout: int | None = None) -> int:
    """Run a command, stream output, return returncode."""
    try:
        with subprocess.Popen(cmd, stdout=subprocess.PIPE, stderr=subprocess.STDOUT, text=True) as p:
            start = time.time()
            while True:
                if timeout and (time.time() - start) > timeout:
                    p.kill()
                    return 124
                line = p.stdout.readline() if p.stdout else ""
                if not line and p.poll() is not None:
                    break
            return p.returncode or 0
    except FileNotFoundError:
        return 127
    except Exception:
        return 1


def install_cuda_runtime_with_progress(parent=None) -> bool:
    """
    Headless CUDA installer (pip NVIDIA wheels). GUI wrappers can messagebox around it.
    Looks in %APPDATA%\\CtrlSpeak\\cuda as well afterwards.
    """
    pkgs = ["nvidia-cuda-runtime-cu12", "nvidia-cublas-cu12", "nvidia-cudnn-cu12"]
    cmd = [
        sys.executable, "-m", "pip", "install",
        "--quiet", "--disable-pip-version-check",
        "--extra-index-url", "https://pypi.nvidia.com",
        *pkgs
    ]
    rc = _run_cmd_stream(cmd, timeout=600)
    if rc != 0:
        notify("CUDA runtime installation failed (pip returned non-zero).")
        return False
    # refresh DLL search path + verify
    time.sleep(0.5)
    return cuda_runtime_ready()


# ---------------- Download dialog (GUI) ----------------
class CancelledDownload(Exception): pass


def format_bytes(value: float) -> str:
    step = 1024.0
    units = ["B", "KB", "MB", "GB", "TB"]
    amount = float(value)
    for u in units:
        if amount < step:
            return f"{amount:.1f} {u}"
        amount /= step
    return f"{amount:.1f} PB"


class DownloadDialog:
    def __init__(self, model_name: str, progress_queue: Queue, cancel_event: threading.Event):
        self.progress_queue = progress_queue
        self.cancel_event = cancel_event
        self.result: Optional[str] = None

        self.root = tk.Tk()
        self.root.title("CtrlSpeak Setup")
<<<<<<< HEAD
        self.root.geometry("440x230")
=======
        self.root.geometry("480x260")
>>>>>>> 200578b9
        self.root.resizable(False, False)
        self.root.attributes("-topmost", True)
        apply_modern_theme(self.root)

        container = ttk.Frame(self.root, style="Modern.TFrame", padding=(26, 24))
        container.pack(fill=tk.BOTH, expand=True)

        card = ttk.Frame(container, style="ModernCard.TFrame", padding=(24, 22))
        card.pack(fill=tk.BOTH, expand=True)
        ttk.Label(card, text="Install speech model", style="Title.TLabel").pack(anchor=tk.W)
        model_tag = ttk.Label(card, text=f"MODEL · {model_name.upper()}", style="PillMuted.TLabel")
        model_tag.pack(anchor=tk.W, pady=(10, 0))
        accent = ttk.Frame(card, style="AccentLine.TFrame")
        accent.configure(height=2)
        accent.pack(fill=tk.X, pady=(12, 16))

        info_text = (
            "CtrlSpeak needs to download the Whisper model '"
            f"{model_name}' the first time it runs on this PC."
        )
        ttk.Label(card, text=info_text, style="Body.TLabel", wraplength=380,
                  justify=tk.LEFT).pack(anchor=tk.W, pady=(12, 16))

        self.stage_var = tk.StringVar(value="Preparing download…")
        ttk.Label(card, textvariable=self.stage_var, style="SectionHeading.TLabel").pack(anchor=tk.W)

<<<<<<< HEAD
        self.item_var = tk.StringVar(value=f"Downloading: {model_name}")
        tk.Label(self.root, textvariable=self.item_var, font=("Segoe UI", 9, "italic")).pack(pady=(0, 2))

        self.progress = ttk.Progressbar(self.root, length=360, mode="determinate", maximum=100)
        self.progress.pack(pady=(0, 4))
=======
        self.progress = ttk.Progressbar(card, length=360, mode="determinate", maximum=100,
                                        style="Modern.Horizontal.TProgressbar")
        self.progress.pack(fill=tk.X, pady=(12, 8))
>>>>>>> 200578b9

        self.status_var = tk.StringVar(value="")
        ttk.Label(card, textvariable=self.status_var, style="Caption.TLabel").pack(anchor=tk.W)

        actions = ttk.Frame(card, style="ModernCardInner.TFrame")
        actions.pack(fill=tk.X, pady=(20, 0))
        self.cancel_button = ttk.Button(actions, text="Cancel download", style="Danger.TButton",
                                        command=self.cancel)
        self.cancel_button.pack(side=tk.RIGHT)

        self.root.protocol("WM_DELETE_WINDOW", self.cancel)
        self._start_time = time.time()
        self._last_bytes = 0.0
        self._last_update = self._start_time

    def cancel(self) -> None:
        if self.result is None:
            self.result = "cancelled"
            self.cancel_event.set()
            self.status_var.set("Cancelling...")

    def _update_progress(self, desc: str, current: float, total: float) -> None:
        if desc:
            self.stage_var.set(desc)
        if total and total > 0:
            if self.progress["mode"] != "determinate":
                self.progress.config(mode="determinate")
                self.progress.stop()
            self.progress.config(maximum=total)
            self.progress["value"] = current
            percent = min(max(int((current / total) * 100), 0), 100)
            now = time.time()
            elapsed = max(now - self._start_time, 1e-6)
            window_elapsed = max(now - self._last_update, 1e-6)
            avg_speed = current / elapsed
            inst_speed = (current - self._last_bytes) / window_elapsed
            speed = inst_speed if window_elapsed >= 0.5 else avg_speed
            self.status_var.set(
                f"{percent}%  ({format_bytes(current)} / {format_bytes(total)})"
                f"  •  {format_bytes(speed)}/s"
            )
            self._last_bytes = current
            self._last_update = now
        else:
            if self.progress["mode"] != "indeterminate":
                self.progress.config(mode="indeterminate")
                self.progress.start(10)
            now = time.time()
            elapsed = max(now - self._start_time, 1e-6)
            speed = current / elapsed
            self.status_var.set(f"{format_bytes(current)} downloaded  •  {format_bytes(speed)}/s")

    def _process_queue(self) -> None:
        try:
            while True:
                message = self.progress_queue.get_nowait()
                message_type = message[0]
                if message_type == "progress":
                    _, desc, current, total = message
                    self._update_progress(desc, current, total)
                elif message_type == "stage":
                    _, desc = message
                    self.stage_var.set(desc)
                elif message_type == "error":
                    _, error_text = message
                    self.result = "error"
                    self.status_var.set(error_text)
                elif message_type == "done":
                    self.result = "success"
                    self.status_var.set("Download completed.")
                elif message_type == "cancelled":
                    self.result = "cancelled"
                    self.status_var.set("Download cancelled.")
        except Empty:
            pass

        if self.result is None:
            self.root.after(100, self._process_queue)
        else:
            if self.progress["mode"] == "indeterminate":
                self.progress.stop()
            self.cancel_button.config(state=tk.DISABLED)
            self.root.after(400, self.root.destroy)

    def run(self) -> str:
        self.root.after(100, self._process_queue)
        self.root.mainloop()
        return self.result or "cancelled"


def make_tqdm_class(callback, cancel_event):
    class GuiTqdm(tqdm):
        def update(self_inner, n=1):
            super().update(n)
            try:
                callback(self_inner.desc or "", float(self_inner.n), float(self_inner.total or 0))
            except Exception:
                pass
            if cancel_event.is_set():
                raise CancelledDownload()
    return GuiTqdm


def _prompt_for_model_install(model_name: str) -> bool:
    # Small confirm; default to Install if headless
    prompt = (f"CtrlSpeak needs to download the Whisper speech model '{model_name}' (~GBs). "
              "Do you want to start the download now?")
    try:
        import pyautogui
        choice = pyautogui.confirm(text=prompt, title="CtrlSpeak Setup", buttons=["Install Now", "Quit"])
    except Exception:
        print(prompt)
        choice = "Install Now"
    return choice == "Install Now"


def download_model_with_gui(model_short: Optional[str] = None) -> bool:
    """
    Download the selected model (or the argument provided) with a simple progress dialog.
    Keeps files under %APPDATA%/CtrlSpeak/models/<model>.
    """
    model_name = (model_short or get_current_model_name()).strip()
    progress_queue: Queue = Queue()
    cancel_event = threading.Event()
    dialog = DownloadDialog(model_name, progress_queue, cancel_event)

    def progress_callback(desc: str, current: float, total: float) -> None:
        progress_queue.put(("progress", desc, current, total))

    def worker() -> None:
        try:
            repo_id = _model_repo_id(model_name)
            progress_queue.put(("stage", f"Connecting to Hugging Face ({repo_id})"))
            store_path = model_store_path_for(model_name)
            store_path.mkdir(parents=True, exist_ok=True)
            snapshot_download(
                repo_id=repo_id,
                local_dir=str(store_path),
                local_dir_use_symlinks=False,
                resume_download=True,
                max_workers=4,
                tqdm_class=make_tqdm_class(progress_callback, cancel_event),
            )
            if cancel_event.is_set():
                progress_queue.put(("cancelled",)); return
            (store_path / ".installed").touch(exist_ok=True)
            progress_queue.put(("done",))
        except CancelledDownload:
            progress_queue.put(("cancelled",))
        except Exception as exc:
            progress_queue.put(("error", f"Failed: {exc}"))

    thread = threading.Thread(target=worker, daemon=True)
    thread.start()
    result = dialog.run()
    thread.join(timeout=0.5)
    return result == "success"


# ---------------- Transcriber ----------------
model_lock = threading.Lock()
whisper_model: Optional[WhisperModel] = None
model_ready = threading.Event()
warned_cuda_unavailable = False
_missing_model_notified: Set[str] = set()

def _force_cpu_env() -> None:
    """
    Make absolutely sure CUDA paths/devices are ignored when we want CPU.
    Safe to call multiple times.
    """
    # Hide all CUDA devices from child libs
    os.environ["CUDA_VISIBLE_DEVICES"] = ""
    # Common ctranslate2 toggles (harmless if unknown):
    os.environ["CT2_FORCE_CPU"] = "1"
    os.environ["CT2_USE_CUDA"] = "0"


def unload_transcriber() -> None:
    """
    Explicitly unload the in-memory model so a different device/model can be loaded.
    Guarded by model_lock and followed by GC to release native memory.
    """
    global whisper_model
    with model_lock:
        if whisper_model is not None:
            try:
                del whisper_model
            except Exception:
                pass
            whisper_model = None
        model_ready.clear()
    # Encourage fast cleanup for large model memory and CUDA contexts
    try:
        import gc
        gc.collect()
    except Exception:
        pass
    # tiny delay helps native libs tear down cleanly before re-init
    time.sleep(0.15)



def _ensure_model_available_active(interactive: bool = True) -> bool:
    """Checks/installs the model selected in settings."""
    name = get_current_model_name()
    store = model_store_path_for(name)
    marker = store / ".installed"
    if model_ready.is_set() and model_files_present(store):
        return True
    if not model_files_present(store) or not marker.exists():
        if not interactive:
            if name not in _missing_model_notified:
                notify(
                    (
                        f"The Whisper model '{name}' is not installed. "
                        "Right-click the CtrlSpeak tray icon and choose 'Manage CtrlSpeak' "
                        "to download it."
                    )
                )
                _missing_model_notified.add(name)
            return False
        if not _prompt_for_model_install(name):
            notify("CtrlSpeak cannot transcribe without the Whisper model. You can install it next time you start the app.")
            return False
        if not download_model_with_gui(name):
            notify("The Whisper model was not installed. Try again later or check your internet connection.")
            return False
    if model_files_present(store):
        model_ready.set()
        return True
    notify("Model download completed, but the files were not found. Please try again.")
    return False


def resolve_device() -> str:
    if CLIENT_ONLY_BUILD:
        return "cpu"
    preference = get_device_preference()
    if preference == "cpu":
        return "cpu"
    if preference == "cuda":
        return "cuda" if cuda_runtime_ready() else "cpu"
    # auto
    return "cuda" if cuda_runtime_ready() else "cpu"


def resolve_compute_type(device: str) -> str:
    if COMPUTE_TYPE_OVERRIDE:
        return COMPUTE_TYPE_OVERRIDE
    if device == "cuda":
        return "float16"
    if device == "cpu":
        return "int8"
    return "int8_float16"


def initialize_transcriber(
    force: bool = False,
    allow_client: bool = False,
    preferred_device: Optional[str] = None,
    interactive: bool = True,
) -> Optional[WhisperModel]:
    """
    Loads the Whisper model selected in settings into faster-whisper with the active device choice.
    """
    global whisper_model, warned_cuda_unavailable
    with model_lock:
        if whisper_model is not None and not force:
            return whisper_model
        with settings_lock:
            mode = settings.get("mode")
        if not allow_client and mode != "client_server":
            return None
        if not _ensure_model_available_active(interactive=interactive):
            return None

        device = preferred_device or resolve_device()
        if (
            device == "cpu"
            and get_device_preference() in {"auto", "cuda"}
            and not warned_cuda_unavailable
            and preferred_device is None
        ):
            notify(
                "CUDA dependencies were not detected. CtrlSpeak will run Whisper on the CPU instead. "
                "Open the CtrlSpeak management window from the system tray to install GPU support."
            )
            warned_cuda_unavailable = True

        compute_type = resolve_compute_type(device)
        model_name = get_current_model_name()

        # >>> add this guard <<<
        if device == "cpu":
            _force_cpu_env()

        try:
            whisper_model = WhisperModel(
                model_name,
                device=device,
                compute_type=compute_type,
                download_root=str(MODEL_ROOT_PATH),
            )
            print(f"Whisper model '{model_name}' ready on {device} ({compute_type})")
            return whisper_model
        except Exception as exc:
            print(f"Failed to load model on {device}: {exc}")
            if device != "cpu":
                try:
                    whisper_model = WhisperModel(
                        model_name,
                        device="cpu",
                        compute_type="int8",
                        download_root=str(MODEL_ROOT_PATH),
                    )
                    notify("Running CtrlSpeak transcription on CPU fallback. Set CTRLSPEAK_DEVICE=cpu to suppress this message.")
                    warned_cuda_unavailable = True
                    return whisper_model
                except Exception as cpu_exc:
                    print(f"CPU fallback failed: {cpu_exc}")
            notify("Unable to initialize the transcription model. Please check your installation and try again.")
            whisper_model = None
            return None


# ---------------- Transcription API ----------------
def collect_text_from_segments(segments) -> str:
    pieces = []
    for s in segments:
        t = s.text.strip()
        if t:
            pieces.append(t)
    return " ".join(pieces)


def transcribe_local(file_path: str, play_feedback: bool = True, allow_client: bool = False, preferred_device: Optional[str] = None) -> Optional[str]:
    from utils.system import ServerInfo  # local import to avoid cycles
    from utils import system as _sysmod

    model = initialize_transcriber(allow_client=allow_client, preferred_device=preferred_device)
    if model is None:
        return None
    if play_feedback:
        start_processing_feedback()
    try:
        segments, _ = model.transcribe(file_path, beam_size=5, vad_filter=True, temperature=0.2)
        text = collect_text_from_segments(segments)
        if text:
            with settings_lock:
                port = int(settings.get("server_port", 65432))
            if allow_client and preferred_device == "cpu":
                _sysmod.last_connected_server = ServerInfo(host="local-cpu", port=-1, last_seen=time.time())
            else:
                _sysmod.last_connected_server = ServerInfo(host="local", port=port, last_seen=time.time())
        return text or None
    except Exception as exc:
        notify_error("Transcription failed", format_exception_details(exc))
        return None
    finally:
        if play_feedback:
            stop_processing_feedback()


def handle_missing_server(file_path: str, play_feedback: bool) -> Optional[str]:
    from utils.system import notify, start_server
    if CLIENT_ONLY_BUILD:
        notify("No CtrlSpeak server found. Using local CPU transcription.")
        return transcribe_local(file_path, play_feedback=play_feedback, allow_client=True, preferred_device="cpu")
    # Ask to enable local server
    try:
        import pyautogui
        choice = pyautogui.confirm(
            text="CtrlSpeak cannot reach a server on this network.\n\nEnable the server on this computer?",
            title="CtrlSpeak",
            buttons=["Install Server", "Cancel"],
        )
    except Exception:
        print("Enable local server?"); choice = "Install Server"
    if choice != "Install Server":
        notify("No CtrlSpeak server is available, and the recording was not transcribed.")
        return None
    with settings_lock:
        settings["mode"] = "client_server"
    save_settings()
    model = initialize_transcriber(force=True)
    if model is None:
        return None
    start_server()
    return transcribe_local(file_path, play_feedback=play_feedback)


def transcribe_remote(file_path: str, play_feedback: bool = True) -> Optional[str]:
    server = get_best_server()
    if server is None:
        return handle_missing_server(file_path, play_feedback=play_feedback)
    if play_feedback:
        start_processing_feedback()
    conn = None
    import http.client, json
    try:
        with open(file_path, "rb") as handle:
            data = handle.read()
        conn = http.client.HTTPConnection(server.host, server.port, timeout=180)
        headers = {"Content-Type": "audio/wav", "Content-Length": str(len(data))}
        conn.request("POST", "/transcribe", body=data, headers=headers)
        response = conn.getresponse(); payload = response.read()
        if response.status != 200:
            snippet = payload[:400].decode("utf-8", errors="replace")
            detail = f"Server {server.host}:{server.port} responded with HTTP {response.status} {response.reason}\n{snippet}"
            notify_error("Remote server error", detail)
            return None
        try:
            data_json = json.loads(payload.decode("utf-8"))
        except json.JSONDecodeError as exc:
            notify_error("Remote response parsing failed", format_exception_details(exc))
            return None
        return data_json.get("text")
    except Exception as exc:
        notify_error("Remote transcription failed", format_exception_details(exc))
        return None
    finally:
        if play_feedback:
            stop_processing_feedback()
        if conn is not None:
            try:
                conn.close()
            except Exception:
                pass


def transcribe_audio(file_path: str, play_feedback: bool = True) -> Optional[str]:
    with settings_lock:
        mode = settings.get("mode")
    if mode == "client_server":
        return transcribe_local(file_path, play_feedback=play_feedback)
    elif mode == "client":
        return transcribe_remote(file_path, play_feedback=play_feedback)
    else:
        notify("CtrlSpeak mode is not configured. Restart the application.")
        return None<|MERGE_RESOLUTION|>--- conflicted
+++ resolved
@@ -218,11 +218,7 @@
 
         self.root = tk.Tk()
         self.root.title("CtrlSpeak Setup")
-<<<<<<< HEAD
-        self.root.geometry("440x230")
-=======
         self.root.geometry("480x260")
->>>>>>> 200578b9
         self.root.resizable(False, False)
         self.root.attributes("-topmost", True)
         apply_modern_theme(self.root)
@@ -249,17 +245,9 @@
         self.stage_var = tk.StringVar(value="Preparing download…")
         ttk.Label(card, textvariable=self.stage_var, style="SectionHeading.TLabel").pack(anchor=tk.W)
 
-<<<<<<< HEAD
-        self.item_var = tk.StringVar(value=f"Downloading: {model_name}")
-        tk.Label(self.root, textvariable=self.item_var, font=("Segoe UI", 9, "italic")).pack(pady=(0, 2))
-
-        self.progress = ttk.Progressbar(self.root, length=360, mode="determinate", maximum=100)
-        self.progress.pack(pady=(0, 4))
-=======
         self.progress = ttk.Progressbar(card, length=360, mode="determinate", maximum=100,
                                         style="Modern.Horizontal.TProgressbar")
         self.progress.pack(fill=tk.X, pady=(12, 8))
->>>>>>> 200578b9
 
         self.status_var = tk.StringVar(value="")
         ttk.Label(card, textvariable=self.status_var, style="Caption.TLabel").pack(anchor=tk.W)
