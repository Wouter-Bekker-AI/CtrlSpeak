--- conflicted
+++ resolved
@@ -488,15 +488,12 @@
 _activation_lock = threading.Lock()
 _activation_reasons: list[str] = []
 
-
-<<<<<<< HEAD
+  
 def is_model_loaded() -> bool:
     with model_lock:
         return whisper_model is not None
 
-
-=======
->>>>>>> e032db8c
+      
 def _activation_busy_message(reason: str) -> str:
     clean = reason.rstrip(". ")
     return (
@@ -713,7 +710,6 @@
         nonlocal device, compute_type, model_name
         global whisper_model, warned_cuda_unavailable
 
-<<<<<<< HEAD
         if device == "cpu":
             _force_cpu_env()
 
@@ -755,55 +751,6 @@
             )
             whisper_model = None
             return None
-=======
-        with activation_guard(
-            "activating the Whisper model",
-            busy_message="CtrlSpeak is activating the Whisper model. Please wait for the model to finish preparing.",
-            success_message="The Whisper model is ready. You may now use CtrlSpeak.",
-            failure_message="CtrlSpeak could not activate the Whisper model."
-        ) as complete:
-            if device == "cpu":
-                _force_cpu_env()
-
-            try:
-                whisper_model = WhisperModel(
-                    model_name,
-                    device=device,
-                    compute_type=compute_type,
-                    download_root=str(MODEL_ROOT_PATH),
-                )
-                print(f"Whisper model '{model_name}' ready on {device} ({compute_type})")
-                complete(True, f"The Whisper model '{model_name}' is ready on {device.upper()} ({compute_type}).")
-                return whisper_model
-            except Exception as exc:
-                print(f"Failed to load model on {device}: {exc}")
-                logger.exception("Failed to load Whisper model on %s", device)
-                if device != "cpu":
-                    try:
-                        whisper_model = WhisperModel(
-                            model_name,
-                            device="cpu",
-                            compute_type="int8",
-                            download_root=str(MODEL_ROOT_PATH),
-                        )
-                        notify("Running CtrlSpeak transcription on CPU fallback. Set CTRLSPEAK_DEVICE=cpu to suppress this message.")
-                        warned_cuda_unavailable = True
-                        complete(
-                            True,
-                            f"The Whisper model '{model_name}' is ready on CPU fallback. CtrlSpeak will continue using the CPU.",
-                        )
-                        return whisper_model
-                    except Exception as cpu_exc:
-                        print(f"CPU fallback failed: {cpu_exc}")
-                        logger.exception("CPU fallback model load failed")
-                notify("Unable to initialize the transcription model. Please check your installation and try again.")
-                complete(
-                    False,
-                    "CtrlSpeak was unable to activate the Whisper model. Please check your installation and try again.",
-                )
-                whisper_model = None
-                return None
->>>>>>> e032db8c
 
     with model_lock:
         if whisper_model is not None and not force:
