--- conflicted
+++ resolved
@@ -785,7 +785,6 @@
         model_row = ttk.Frame(model_card, style="ModernCardInner.TFrame")
         model_row.pack(fill=tk.X, pady=(14, 12))
         ttk.Label(model_row, text="Whisper model", style="Body.TLabel").pack(side=tk.LEFT)
-<<<<<<< HEAD
         ttk.Combobox(
             model_row,
             textvariable=self.model_var,
@@ -801,10 +800,6 @@
         self.model_small_badge.pack(anchor=tk.W)
         self.model_large_badge = ttk.Label(model_badges, text="", style="PillMuted.TLabel")
         self.model_large_badge.pack(anchor=tk.W, pady=(8, 0))
-=======
-        ttk.Combobox(model_row, textvariable=self.model_var, values=list(AVAILABLE_MODELS),
-                     state="readonly", width=18, style="Modern.TCombobox").pack(side=tk.LEFT, padx=(12, 0))
->>>>>>> 2e655e33
         model_buttons = ttk.Frame(model_card, style="ModernCardInner.TFrame")
         model_buttons.pack(fill=tk.X, pady=(4, 0))
         self.apply_model_btn = ttk.Button(model_buttons, text="Activate model", style="Accent.TButton",
