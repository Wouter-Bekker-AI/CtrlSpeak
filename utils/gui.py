# -*- coding: utf-8 -*-
from __future__ import annotations

import sys
import threading
import time
from typing import Callable, Optional
from queue import Empty

import tkinter as tk
from tkinter import ttk, messagebox
import pystray
import numpy as np


# ---- System-layer pieces (lifecycle, discovery, status) ----
from utils.system import (
    APP_VERSION,
    CLIENT_ONLY_BUILD,
    settings, settings_lock, load_settings,
    detect_client_only_build, save_settings, notify,
    start_client_listener, stop_client_listener,
    manual_discovery_refresh,
    schedule_management_refresh, enqueue_management_task,
    shutdown_server, initiate_self_uninstall,
    resource_path,
)
# IMPORTANT: import the module so we always see the *current* values
from utils import system as sysmod

# ---- Model/CUDA helpers kept in utils.models to avoid GUI bloat ----
from utils.models import (
    cuda_runtime_ready,
    install_cuda_runtime_with_progress,   # opens progress window and installs nvidia wheels
    get_device_preference, set_device_preference,
    get_current_model_name, set_current_model_name,
    model_store_path_for, model_files_present,
    download_model_with_gui,              # opens progress window and downloads model
    format_bytes,                         # optional pretty bytes
)

from utils.ui_theme import (
    apply_modern_theme,
    ELEVATED_SURFACE,
    ACCENT,
    BACKGROUND,
)

# Shared UI thread root + instance ref (imported by utils.system.schedule_management_refresh)
tk_root: Optional[tk.Tk] = None
management_window: Optional["ManagementWindow"] = None

# -------- Voice Waveform Overlay --------
_waveform_win: Optional[tk.Toplevel] = None
_waveform_canvas: Optional[tk.Canvas] = None
_waveform_job: Optional[str] = None
_waveform_provider: Optional[Callable[[], "np.ndarray"]] = None

# NEW: simple state for live vs processing
_waveform_mode: str = "live"         # "live" | "processing"
_waveform_msg: str = "Processing…"
_pulse_phase: float = 0.0            # animation phase
_waveform_closing: bool = False


def show_waveform_overlay(provider: Callable[[], "np.ndarray"]) -> None:
    global _waveform_win, _waveform_canvas, _waveform_job, _waveform_provider, _waveform_mode, _waveform_closing
    _waveform_provider = provider
    _waveform_mode = "live"
    try:
        if tk_root is None or not tk_root.winfo_exists():
            return
        if _waveform_win and _waveform_win.winfo_exists():
            return
        _waveform_win = tk.Toplevel(tk_root)
        _waveform_win.overrideredirect(True)
        _waveform_win.attributes("-topmost", True)
        try:
            _waveform_win.attributes("-alpha", 0.92)  # translucent
        except Exception:
            pass

        # Position: top half center
        try:
            sw, sh = tk_root.winfo_screenwidth(), tk_root.winfo_screenheight()
        except Exception:
            sw, sh = 1200, 800
        target_w = int(sw * 0.4)
        target_h = int(sh * 0.25)
        x = (sw - target_w) // 2
        y = int(sh * 0.05)
        _waveform_win.geometry(f"{target_w}x{target_h}+{x}+{y}")

        _waveform_canvas = tk.Canvas(_waveform_win, bg="#141414", highlightthickness=0)
        _waveform_canvas.pack(fill=tk.BOTH, expand=True)
        _waveform_closing = False

        def _tick():
            """Redraw the overlay every ~33 ms.
            - LIVE mode: polyline waveform from recent audio samples.
            - PROCESSING mode: pulsing circular ring with 'Processing…' label.
            """
            global _pulse_phase
            if _waveform_win is None or not _waveform_win.winfo_exists():
                return
            if _waveform_canvas is None:
                return

            try:
                w = max(1, _waveform_canvas.winfo_width())
                h = max(1, _waveform_canvas.winfo_height())

                _waveform_canvas.delete("all")
                # background panel
                _waveform_canvas.create_rectangle(12, 12, w - 12, h - 12, fill="#202020", outline="#333333")

                if _waveform_mode == "live":
                    if _waveform_provider is not None:
                        data = _waveform_provider()
                        if data is not None and getattr(data, "size", 0) > 0:
                            # DYNAMIC SCALE WITH UPPER CAP
                            # Aim to keep the current frame’s peak around ~0.9, but never amplify above 8x.
                            TARGET_PEAK = 0.90
                            MAX_GAIN = 8.0

                            m = float(np.max(np.abs(data))) if getattr(data, "size", 0) else 0.0
                            if m > 1e-6:
                                dyn_gain = min(MAX_GAIN, TARGET_PEAK / m)
                            else:
                                dyn_gain = 1.0  # silence; no crazy boost

                            arr = np.clip(data * dyn_gain, -1.0, 1.0)

                            # downsample to ~canvas width
                            count = max(2, w - 40)
                            idxs = np.linspace(0, arr.size - 1, num=count).astype(int)
                            ys = arr[idxs]
                            mid = h / 2.0
                            amp = (h - 48) / 2.0

                            last_x, last_y = None, None
                            for i, v in enumerate(ys):
                                X = 20 + i
                                Y = int(mid - v * amp)
                                if last_x is not None:
                                    _waveform_canvas.create_line(last_x, last_y, X, Y, fill="#6ee7ff", width=2)
                                last_x, last_y = X, Y

                else:
                    # PROCESSING — audio-driven radius + circular wiggle
                    _pulse_phase = (_pulse_phase + 0.06) % (2 * np.pi)  # subtle motion only
                    # 1) Read the current amplitude + recent waveform of loading.wav

                    try:
                        level = float(sysmod.get_processing_level())
                        proc_wave = sysmod.get_processing_waveform(720)  # resolution around the ring
                    except Exception:
                        level = 0.0
                        proc_wave = np.zeros(720, dtype=np.float32)

                    # Normalize/soft-clip the ring waveform
                    if proc_wave.size:
                        m = float(np.max(np.abs(proc_wave))) or 1.0
                        ring_wave = np.clip(proc_wave / m, -1.0, 1.0)
                    else:
                        ring_wave = np.zeros(720, dtype=np.float32)

                    # 2) Map amplitude to base radius scaling (more “one-to-one” feel)
                    #    Increase LEVEL_GAIN to make size swings stronger (try 0.6–1.0)
                    LEVEL_GAIN = 0.75
                    pulse = 1.0 + LEVEL_GAIN * level

                    # 3) Wiggle strength around the ring (how spiky the line looks)
                    #    Try 0.20–0.40 for pronounced wiggle
                    WIGGLE_GAIN = 0.30
                    w = max(1, _waveform_canvas.winfo_width())
                    h = max(1, _waveform_canvas.winfo_height())
                    cx, cy = w // 2, h // 2
                    base_r = int(min(w, h) * 0.20)
                    ring_thickness = 8

                    # Base radius from amplitude
                    R = int(base_r * pulse * 1.06)
                    # 4) Build a closed polyline around the circle with radius modulation
                    #    by the audio waveform (and a tiny phase spin so it feels alive)
                    N = ring_wave.size

                    points = []

                    for i in range(N):
                        a = (2 * np.pi * i) / N + _pulse_phase * 0.5
                        # radius wiggle from waveform
                        r = R + int(WIGGLE_GAIN * base_r * ring_wave[i])
                        x = cx + int(np.cos(a) * r)
                        y = cy + int(np.sin(a) * r)
                        points.append((x, y))

                    # Draw the wiggly ring
                    for i in range(1, len(points)):
                        x0, y0 = points[i - 1]
                        x1, y1 = points[i]
                        _waveform_canvas.create_line(x0, y0, x1, y1, fill="#6ee7ff", width=2)

                    # close the loop
                    if len(points) > 2:
                        _waveform_canvas.create_line(points[-1][0], points[-1][1], points[0][0], points[0][1],
                                                     fill="#6ee7ff", width=2)

                    # (Optional) inner glow ring following the same R for body

                    r_inner = max(4, R - ring_thickness)
                    _waveform_canvas.create_oval(cx - r_inner, cy - r_inner, cx + r_inner, cy + r_inner,
                                                 outline="#6ee7ff", width=1)
                    # label
                    _waveform_canvas.create_text(cx, cy, text=_waveform_msg, fill="#d9fbff",
                                                 font=("Segoe UI", 16, "bold"))

                if not _waveform_closing and _waveform_win and _waveform_win.winfo_exists():
                    _waveform_job = _waveform_canvas.after(33, _tick)

            except Exception:
                if not _waveform_closing and _waveform_win and _waveform_win.winfo_exists():
                    _waveform_job = _waveform_canvas.after(33, _tick)

        _tick()
    except Exception:
        pass

def set_waveform_processing(message: str = "Processing…") -> None:
    global _waveform_mode, _waveform_msg, _pulse_phase
    _waveform_mode = "processing"
    _waveform_msg = message
    _pulse_phase = 0.0   # ← new

def hide_waveform_overlay() -> None:
    global _waveform_win, _waveform_canvas, _waveform_job, _waveform_provider
    global _waveform_mode, _waveform_msg, _waveform_closing
    try:
        _waveform_closing = True
        if _waveform_canvas and _waveform_job:
            try:
                _waveform_canvas.after_cancel(_waveform_job)
            except Exception:
                pass
        if _waveform_win and _waveform_win.winfo_exists():
            try:
                _waveform_win.withdraw()
            except Exception:
                pass
            # destroy shortly after to let any in-flight callbacks finish
            _waveform_win.after(10, _waveform_win.destroy)
    finally:
        _waveform_win = None
        _waveform_canvas = None
        _waveform_job = None
        _waveform_provider = None
        _waveform_mode = "live"
        _waveform_msg = "Processing…"

# ---------------- Splash (1s) ----------------
def show_splash_screen(duration_ms: int) -> None:
    try:
        root = tk.Tk()
    except tk.TclError:
        return
    apply_modern_theme(root)
    root.overrideredirect(True)
    root.attributes("-topmost", True)

    width, height = 320, 340
    try:
        screen_w = root.winfo_screenwidth()
        screen_h = root.winfo_screenheight()
    except Exception:
        screen_w, screen_h = 800, 600
    pos_x = int((screen_w - width) / 2); pos_y = int((screen_h - height) / 2)
    root.geometry(f"{width}x{height}+{pos_x}+{pos_y}")

    shell = tk.Frame(root, bg=BACKGROUND, bd=0, highlightthickness=0)
    shell.pack(fill=tk.BOTH, expand=True, padx=18, pady=18)

    container = tk.Frame(shell, bg=ELEVATED_SURFACE, bd=0,
                         highlightbackground=ACCENT, highlightcolor=ACCENT, highlightthickness=1)
    container.pack(fill=tk.BOTH, expand=True)

    accent_bar = tk.Frame(container, bg=ACCENT, height=4, bd=0, highlightthickness=0)
    accent_bar.pack(fill=tk.X, side=tk.TOP)

    content = ttk.Frame(container, style="ModernCard.TFrame", padding=(28, 30))
    content.pack(fill=tk.BOTH, expand=True)
    content.pack_propagate(False)

    icon_added = False
    try:
        from PIL import Image, ImageTk
        icon_path = resource_path("icon.ico")
        image = Image.open(icon_path)
        image.thumbnail((160, 160), Image.LANCZOS)
        photo = ImageTk.PhotoImage(image)
        label = tk.Label(content, image=photo, background=ELEVATED_SURFACE, bd=0)
        label.image = photo
        label.pack(pady=(18, 12))
        icon_added = True
    except Exception:
        pass

    title_pad = (12, 4) if icon_added else (28, 8)
    ttk.Label(content, text="CtrlSpeak", style="Title.TLabel").pack(pady=title_pad)
    accent = ttk.Frame(content, style="AccentLine.TFrame")
    accent.configure(height=2)
    accent.pack(fill=tk.X, pady=(8, 16))
    ttk.Label(content, text="Initializing voice systems…", style="Subtitle.TLabel",
              wraplength=240, justify=tk.CENTER).pack(pady=(0, 16))

    progress = ttk.Progressbar(content, mode="indeterminate", length=220,
                               style="Modern.Horizontal.TProgressbar")
    progress.pack(fill=tk.X)
    try:
        progress.start(10)
    except Exception:
        pass

    root.after(duration_ms, root.destroy)
    root.mainloop()

# ---------------- First-run mode ----------------
def prompt_initial_mode() -> Optional[str]:
    from utils.system import AUTO_MODE_PROFILE
    if AUTO_MODE_PROFILE:
        return AUTO_MODE_PROFILE
    result = {"mode": None}

    def choose(mode: str) -> None:
        result["mode"] = mode
        root.destroy()

    root = tk.Tk()
    apply_modern_theme(root)
    root.title("Welcome to CtrlSpeak")
<<<<<<< HEAD
=======
    root.geometry("560x420")
    root.minsize(520, 360)
>>>>>>> 200578b9
    root.resizable(True, True)
    root.attributes("-topmost", True)

    container = ttk.Frame(root, style="Modern.TFrame", padding=(28, 26))
    container.pack(fill=tk.BOTH, expand=True)

    intro = ttk.Frame(container, style="ModernCard.TFrame", padding=(24, 22))
    intro.pack(fill=tk.X)
    ttk.Label(intro, text="Welcome to CtrlSpeak", style="Title.TLabel").pack(anchor=tk.W)
    message = (
        "It looks like this is the first time CtrlSpeak is running on this computer. "
        "Choose how you would like to use it:"
    )
<<<<<<< HEAD
    tk.Message(root, text=message, width=420, font=("Segoe UI", 10)).pack(pady=(0, 12))

    button_frame = tk.Frame(root)
    button_frame.pack(pady=(0, 12), fill=tk.X, padx=16)

    def make_button(text: str, desc: str, mode_value: str) -> None:
        frame = tk.Frame(button_frame, relief=tk.RIDGE, borderwidth=1)
        frame.pack(padx=8, pady=6, fill=tk.X)
        tk.Label(frame, text=text, font=("Segoe UI", 11, "bold")).pack(anchor=tk.W, padx=8, pady=(6, 0))
        tk.Message(frame, text=desc, width=360).pack(anchor=tk.W, padx=8)
        tk.Button(frame, text="Select", command=lambda value=mode_value: choose(value)).pack(padx=8, pady=(0, 8), anchor=tk.E)

    make_button("Client + Server",
                "Use this computer for local transcription and share it with other CtrlSpeak clients on the network.",
                "client_server")
    make_button("Client Only",
                "Send recordings to another CtrlSpeak server on your local network for transcription.",
                "client")

    def cancel() -> None: root.destroy()
    tk.Button(root, text="Quit", command=cancel).pack(pady=(0, 12))
=======
    ttk.Label(intro, text=message, style="Body.TLabel", wraplength=460,
              justify=tk.LEFT).pack(anchor=tk.W, pady=(12, 0))
    accent = ttk.Frame(intro, style="AccentLine.TFrame")
    accent.configure(height=2)
    accent.pack(fill=tk.X, pady=(18, 8))

    cards = ttk.Frame(container, style="Modern.TFrame")
    cards.pack(fill=tk.BOTH, expand=True, pady=(18, 12))

    def make_card(title: str, desc: str, mode_value: str, primary: bool) -> None:
        card = ttk.Frame(cards, style="ModernCard.TFrame", padding=(22, 20))
        card.pack(fill=tk.X, pady=8)
        label_text = f"MODE · {mode_value.replace('_', ' ').upper()}"
        ttk.Label(card, text=label_text, style="PillMuted.TLabel").pack(anchor=tk.W)
        accent_inner = ttk.Frame(card, style="AccentLine.TFrame")
        accent_inner.configure(height=2)
        accent_inner.pack(fill=tk.X, pady=(10, 14))
        ttk.Label(card, text=title, style="SectionHeading.TLabel").pack(anchor=tk.W)
        ttk.Label(card, text=desc, style="Body.TLabel", wraplength=460,
                  justify=tk.LEFT).pack(anchor=tk.W, pady=(10, 16))
        btn_style = "Accent.TButton" if primary else "Subtle.TButton"
        ttk.Button(card, text="Use this mode", style=btn_style,
                   command=lambda: choose(mode_value)).pack(anchor=tk.E)

    make_card(
        "Client + Server",
        "Use this computer for local transcription and optionally share it with other CtrlSpeak clients on "
        "your network.",
        "client_server",
        True,
    )
    make_card(
        "Client Only",
        "Connect to another CtrlSpeak server on your network and send recordings there for transcription.",
        "client",
        False,
    )

    def cancel() -> None:
        root.destroy()

    ttk.Button(container, text="Quit Setup", style="Subtle.TButton",
               command=cancel).pack(fill=tk.X, pady=(8, 0))
>>>>>>> 200578b9
    root.protocol("WM_DELETE_WINDOW", cancel)
    root.update_idletasks()
    req_w = root.winfo_reqwidth()
    req_h = root.winfo_reqheight()
    root.geometry(f"{req_w}x{req_h}")
    root.minsize(req_w, req_h)
    root.after(200, lambda: root.attributes("-topmost", False))
    root.mainloop()
    return result["mode"]


def ensure_mode_selected() -> None:
    # 1) Load settings from disk first
    load_settings()

    # 2) If mode already set, don't prompt again
    with settings_lock:
        current_mode = settings.get("mode")

    if current_mode in {"client", "client_server"}:
        return  # nothing to do

    # 3) Client-only builds force 'client' once and persist
    if detect_client_only_build():
        with settings_lock:
            settings["mode"] = "client"
        save_settings()
        return

    # 4) First-run prompt only if still not set
    choice = prompt_initial_mode()
    if not choice:
        notify("CtrlSpeak cannot continue without selecting a mode.")
        sys.exit(0)
    with settings_lock:
        settings["mode"] = choice
    save_settings()

# ---------------- UI loop pump (for async updates) ----------------
def ensure_management_ui_thread() -> None:
    global tk_root
    if tk_root and tk_root.winfo_exists():
        return

    def _loop():
        global tk_root
        tk_root = tk.Tk()
        apply_modern_theme(tk_root)
        tk_root.withdraw()

        def process_queue() -> None:
            # pull queue from system module (so it’s always the live one)
            while True:
                try:
                    func, args, kwargs = sysmod.management_ui_queue.get_nowait()
                except Empty:
                    break
                try:
                    func(*args, **kwargs)
                except Exception:
                    import traceback
                    traceback.print_exc()
            if tk_root is not None:
                tk_root.after(120, process_queue)

        tk_root.after(80, process_queue)
        tk_root.mainloop()

    t = threading.Thread(target=_loop, name="CtrlSpeakManagementUI", daemon=True)
    t.start()

# ---------------- Status helper ----------------
def describe_server_status() -> str:
    with settings_lock:
        mode = settings.get("mode")
        port = int(settings.get("server_port", 65432))

    if mode == "client_server" and sysmod.server_thread and sysmod.server_thread.is_alive():
        host = sysmod.last_connected_server.host if sysmod.last_connected_server else sysmod.get_advertised_host_ip()
        return f"Serving: {host}:{port}"

    if sysmod.last_connected_server:
        host = sysmod.last_connected_server.host
        prt = sysmod.last_connected_server.port
        label = "local CPU" if host == "local-cpu" else ("local" if host == "local" else f"{host}:{prt}")
        return f"Connected: {label}"

    server = sysmod.get_best_server()
    if server:
        return f"Discovered: {server.host}:{server.port}"

    return "Not connected"

# ---------------- Management window (NEW UI) ----------------
def open_management_dialog(icon, item):
    ensure_management_ui_thread()
    enqueue_management_task(_show_management_window, icon)

def _show_management_window(icon: pystray.Icon) -> None:
    global management_window
    if management_window and management_window.is_open():
        management_window.bring_to_front()
        management_window.refresh_status()
        return
    management_window = ManagementWindow(icon)

class ManagementWindow:
    def __init__(self, icon: pystray.Icon):
        self._icon = icon
        self.window = tk.Toplevel(tk_root)
        self.window.title(f"CtrlSpeak Control v{APP_VERSION}")
        self.window.geometry("640x620")
        self.window.minsize(580, 560)
        self.window.resizable(True, True)
        self.window.protocol("WM_DELETE_WINDOW", self.close)
        self.window.bind("<Escape>", lambda _e: self.close())
        apply_modern_theme(self.window)
        try:
            self.window.iconbitmap(resource_path("icon.ico"))
        except Exception:
            pass

        container = ttk.Frame(self.window, style="Modern.TFrame", padding=(30, 26))
        container.pack(fill=tk.BOTH, expand=True)

        header = ttk.Frame(container, style="ModernCard.TFrame", padding=(26, 24))
        header.pack(fill=tk.X)
        ttk.Label(header, text="CtrlSpeak Control", style="Title.TLabel").pack(anchor=tk.W)
        build_label = "Client Only" if CLIENT_ONLY_BUILD else "Client + Server"
        ttk.Label(header, text=f"Build {APP_VERSION} · {build_label}", style="Subtitle.TLabel").pack(anchor=tk.W, pady=(10, 0))
        header_accent = ttk.Frame(header, style="AccentLine.TFrame")
        header_accent.configure(height=2)
        header_accent.pack(fill=tk.X, pady=(18, 0))

        # Status overview
        status_card = ttk.Frame(container, style="ModernCard.TFrame", padding=(24, 22))
        status_card.pack(fill=tk.X, pady=(18, 12))
        ttk.Label(status_card, text="System status", style="SectionHeading.TLabel").pack(anchor=tk.W)
        status_accent = ttk.Frame(status_card, style="AccentLine.TFrame")
        status_accent.configure(height=2)
        status_accent.pack(fill=tk.X, pady=(12, 12))
        badges = ttk.Frame(status_card, style="ModernCardInner.TFrame")
        badges.pack(fill=tk.X)
        self.mode_badge = ttk.Label(badges, text="", style="PillMuted.TLabel")
        self.mode_badge.pack(side=tk.LEFT)
        self.network_badge = ttk.Label(badges, text="", style="PillMuted.TLabel")
        self.network_badge.pack(side=tk.LEFT, padx=(12, 0))
        self.status_var = tk.StringVar()
        self.server_status_var = tk.StringVar()
        ttk.Label(status_card, textvariable=self.status_var, style="Body.TLabel",
                  justify=tk.LEFT).pack(fill=tk.X, pady=(12, 10))
        ttk.Label(status_card, textvariable=self.server_status_var, style="Caption.TLabel",
                  justify=tk.LEFT).pack(anchor=tk.W)

        # Device preferences
        device_card = ttk.Frame(container, style="ModernCard.TFrame", padding=(24, 22))
        device_card.pack(fill=tk.X, pady=(0, 12))
        ttk.Label(device_card, text="Device preference", style="SectionHeading.TLabel").pack(anchor=tk.W)
        device_accent = ttk.Frame(device_card, style="AccentLine.TFrame")
        device_accent.configure(height=2)
        device_accent.pack(fill=tk.X, pady=(10, 12))
        self.device_var = tk.StringVar(value=get_device_preference())
        device_row = ttk.Frame(device_card, style="ModernCardInner.TFrame")
        device_row.pack(fill=tk.X, pady=(14, 10))
        ttk.Radiobutton(device_row, text="CPU", variable=self.device_var, value="cpu",
                        style="Modern.TRadiobutton").pack(side=tk.LEFT, padx=(0, 18))
        ttk.Radiobutton(device_row, text="GPU (CUDA)", variable=self.device_var, value="cuda",
                        style="Modern.TRadiobutton").pack(side=tk.LEFT)
        self.cuda_status = tk.StringVar()
        ttk.Label(device_card, textvariable=self.cuda_status, style="Caption.TLabel").pack(anchor=tk.W, pady=(4, 0))
        device_buttons = ttk.Frame(device_card, style="ModernCardInner.TFrame")
        device_buttons.pack(fill=tk.X, pady=(16, 0))
        self.apply_device_btn = ttk.Button(device_buttons, text="Apply device", style="Accent.TButton",
                                           command=self._apply_device)
        self.apply_device_btn.pack(side=tk.LEFT)
        self.install_cuda_btn = ttk.Button(device_buttons, text="Install or repair CUDA", style="Subtle.TButton",
                                           command=self._install_cuda)
        self.install_cuda_btn.pack(side=tk.LEFT, padx=(12, 0))

        # Model selection
        model_card = ttk.Frame(container, style="ModernCard.TFrame", padding=(24, 22))
        model_card.pack(fill=tk.X, pady=(0, 12))
        ttk.Label(model_card, text="Speech model", style="SectionHeading.TLabel").pack(anchor=tk.W)
        model_accent = ttk.Frame(model_card, style="AccentLine.TFrame")
        model_accent.configure(height=2)
        model_accent.pack(fill=tk.X, pady=(10, 12))
        self.model_var = tk.StringVar(value=get_current_model_name())
        model_row = ttk.Frame(model_card, style="ModernCardInner.TFrame")
        model_row.pack(fill=tk.X, pady=(14, 12))
        ttk.Label(model_row, text="Whisper model", style="Body.TLabel").pack(side=tk.LEFT)
        ttk.Combobox(model_row, textvariable=self.model_var, values=["small", "large-v3"],
                     state="readonly", width=18, style="Modern.TCombobox").pack(side=tk.LEFT, padx=(12, 0))
        model_buttons = ttk.Frame(model_card, style="ModernCardInner.TFrame")
        model_buttons.pack(fill=tk.X, pady=(4, 0))
        self.apply_model_btn = ttk.Button(model_buttons, text="Activate model", style="Accent.TButton",
                                          command=self._apply_model)
        self.apply_model_btn.pack(side=tk.LEFT)
        self.download_model_btn = ttk.Button(model_buttons, text="Download or update", style="Subtle.TButton",
                                             command=self._download_model)
        self.download_model_btn.pack(side=tk.LEFT, padx=(12, 0))
        self.model_status = tk.StringVar()
        ttk.Label(model_card, textvariable=self.model_status, style="Caption.TLabel").pack(anchor=tk.W, pady=(10, 0))

        # Client/server controls
        control_card = ttk.Frame(container, style="ModernCard.TFrame", padding=(24, 22))
        control_card.pack(fill=tk.BOTH, expand=True)
        ttk.Label(control_card, text="Client & server", style="SectionHeading.TLabel").pack(anchor=tk.W)
        control_accent = ttk.Frame(control_card, style="AccentLine.TFrame")
        control_accent.configure(height=2)
        control_accent.pack(fill=tk.X, pady=(10, 12))
        controls = ttk.Frame(control_card, style="ModernCardInner.TFrame")
        controls.pack(fill=tk.X, pady=(14, 0))
        self.start_button = ttk.Button(controls, text="Start client", style="Accent.TButton",
                                       command=self.start_client)
        self.start_button.pack(fill=tk.X, pady=4)
        self.stop_button = ttk.Button(controls, text="Stop client", style="Danger.TButton",
                                      command=self.stop_client)
        self.stop_button.pack(fill=tk.X, pady=4)
        self.refresh_button = ttk.Button(controls, text="Refresh servers", style="Subtle.TButton",
                                         command=self.refresh_servers)
        self.refresh_button.pack(fill=tk.X, pady=4)
        exit_label = "Exit CtrlSpeak" if CLIENT_ONLY_BUILD else "Stop everything"
        self.stop_all_button = ttk.Button(controls, text=exit_label, style="Danger.TButton",
                                          command=self.stop_everything)
        self.stop_all_button.pack(fill=tk.X, pady=(12, 4))

        # Footer actions
        footer = ttk.Frame(container, style="Modern.TFrame")
        footer.pack(fill=tk.X, pady=(18, 0))
        ttk.Button(footer, text="Close control center", style="Accent.TButton",
                   command=self.close).pack(fill=tk.X)
        ttk.Button(footer, text="Delete CtrlSpeak", style="Danger.TButton",
                   command=self.delete_ctrlspeak).pack(fill=tk.X, pady=(10, 0))

        self.window.after(120, self.refresh_status)

        # --- Auto-size window to fit content once everything is laid out ---
        self.window.update_idletasks()
        req_w = max(self.window.winfo_reqwidth(), 580)
        req_h = max(self.window.winfo_reqheight(), 560)
        self.window.minsize(req_w, req_h)

        self.bring_to_front()

    # --- window helpers ---
    def is_open(self) -> bool:
        return bool(self.window and self.window.winfo_exists())

    def bring_to_front(self) -> None:
        if not self.is_open(): return
        self.window.deiconify(); self.window.lift(); self.window.focus_force()
        self.window.attributes("-topmost", True)
        self.window.after(150, lambda: self.window.attributes("-topmost", False))

    # --- state refresh ---
    def refresh_status(self) -> None:
        with settings_lock:
            mode = settings.get("mode") or "unknown"
        device_pref = get_device_preference()
        cuda_ok = cuda_runtime_ready()
        model_name = get_current_model_name()
        present = model_files_present(model_store_path_for(model_name))
        self.mode_badge.configure(text=f"MODE · {mode.upper()}", style="PillAccent.TLabel")
        network_label = describe_server_status()
        if "Not connected" in network_label:
            badge_style = "PillDanger.TLabel"
            badge_text = "NETWORK · OFFLINE"
        elif network_label.startswith("Serving"):
            badge_style = "PillAccent.TLabel"
            badge_text = "SERVER · ONLINE"
        elif network_label.startswith("Connected") or network_label.startswith("Discovered"):
            badge_style = "PillAccent.TLabel"
            badge_text = "NETWORK · LINKED"
        else:
            badge_style = "PillMuted.TLabel"
            badge_text = "NETWORK · READY"
        self.network_badge.configure(text=badge_text, style=badge_style)
        status_parts = [
            f"• Mode: {mode}",
            f"• Client: {'active' if sysmod.client_enabled else 'stopped'}",
            f"• Server thread: {'running' if sysmod.server_thread and sysmod.server_thread.is_alive() else 'not running'}",
        ]
        self.status_var.set("\n".join(status_parts))
        self.server_status_var.set(f"Network: {describe_server_status()}")
        self.cuda_status.set("CUDA runtime ready." if cuda_ok else "CUDA runtime not detected.")
        self.model_status.set(
            "Model installed locally." if present else "Model download required before use."
        )
        self.device_var.set(device_pref)
        self.model_var.set(model_name)

        if sysmod.client_enabled:
            self.start_button.state(["disabled"]); self.stop_button.state(["!disabled"])
        else:
            self.start_button.state(["!disabled"]); self.stop_button.state(["disabled"])

    # --- device actions ---
    def _apply_device(self):
        from utils.models import set_device_preference, unload_transcriber, initialize_transcriber
        choice = self.device_var.get()
        if choice not in {"cpu", "cuda", "auto"}:
            choice = "auto"
        set_device_preference(choice)

        # Offer to install CUDA if they chose GPU and it isn't ready
        if choice == "cuda" and not cuda_runtime_ready():
            if messagebox.askyesno(
                    "CUDA not ready",
                    "CUDA runtime not detected.\n\nInstall now for GPU acceleration?",
                    parent=self.window
            ):
                if install_cuda_runtime_with_progress(self.window):
                    messagebox.showinfo("CUDA", "CUDA runtime installed successfully.", parent=self.window)
                else:
                    messagebox.showwarning("CUDA", "Failed to prepare CUDA. Staying on CPU.", parent=self.window)

        # Force a reload with the new device
        unload_transcriber()
        initialize_transcriber(force=True, allow_client=True)

        self.refresh_status()

    def _install_cuda(self):
        if install_cuda_runtime_with_progress(self.window):
            messagebox.showinfo("CUDA", "CUDA runtime installed successfully.", parent=self.window)
        else:
            messagebox.showwarning("CUDA", "Failed to prepare CUDA. You can try again.", parent=self.window)
        self.refresh_status()

    # --- model actions ---
    def _apply_model(self):
        from utils.models import set_current_model_name, unload_transcriber, initialize_transcriber
        name = self.model_var.get()
        if name not in {"small", "large-v3"}:
            name = "large-v3"
        set_current_model_name(name)

        if not model_files_present(model_store_path_for(name)):
            messagebox.showinfo(
                "Model",
                "Model files are not installed yet. Use Download/Update… to fetch them before switching.",
                parent=self.window,
            )
            self.refresh_status()
            return

        # Force unload + reload the new model
        unload_transcriber()
        initialize_transcriber(force=True, allow_client=True)

        messagebox.showinfo("Model", f"Active model set to {name}.", parent=self.window)
        self.refresh_status()

    def _download_model(self):
        name = self.model_var.get()
        if name not in {"small", "large-v3"}:
            name = "large-v3"
        if download_model_with_gui(name):
            (model_store_path_for(name) / ".installed").touch(exist_ok=True)
            messagebox.showinfo("Model", "Model downloaded successfully.", parent=self.window)
        else:
            messagebox.showwarning("Model", "Model download did not complete.", parent=self.window)
        self.refresh_status()

    # --- client/server actions ---
    def start_client(self) -> None:
        start_client_listener(); self.refresh_status()

    def stop_client(self) -> None:
        stop_client_listener(); self.refresh_status()

    def refresh_servers(self) -> None:
        self.refresh_button.state(["disabled"]); self.refresh_button.config(text="Scanning…")
        self.server_status_var.set("Scanning for servers…")

        def worker() -> None:
            try:
                manual_discovery_refresh()
            finally:
                enqueue_management_task(self._on_refresh_finished)

        threading.Thread(target=worker, daemon=True).start()

    def _on_refresh_finished(self) -> None:
        if not self.is_open(): return
        self.refresh_button.state(["!disabled"]); self.refresh_button.config(text="Refresh Servers")
        self.refresh_status()

    def stop_everything(self) -> None:
        stop_client_listener(); shutdown_server()
        self.refresh_status()
        self.window.after(200, self._icon.stop)
        self.close()

    def delete_ctrlspeak(self) -> None:
        if not messagebox.askyesno("Delete CtrlSpeak",
                                   "This will remove CtrlSpeak and all local data. Continue?",
                                   parent=self.window):
            return
        self.window.after(100, lambda: initiate_self_uninstall(self._icon))

    def close(self) -> None:
        global management_window
        if self.is_open(): self.window.destroy()
        management_window = None<|MERGE_RESOLUTION|>--- conflicted
+++ resolved
@@ -337,11 +337,8 @@
     root = tk.Tk()
     apply_modern_theme(root)
     root.title("Welcome to CtrlSpeak")
-<<<<<<< HEAD
-=======
     root.geometry("560x420")
     root.minsize(520, 360)
->>>>>>> 200578b9
     root.resizable(True, True)
     root.attributes("-topmost", True)
 
@@ -355,29 +352,6 @@
         "It looks like this is the first time CtrlSpeak is running on this computer. "
         "Choose how you would like to use it:"
     )
-<<<<<<< HEAD
-    tk.Message(root, text=message, width=420, font=("Segoe UI", 10)).pack(pady=(0, 12))
-
-    button_frame = tk.Frame(root)
-    button_frame.pack(pady=(0, 12), fill=tk.X, padx=16)
-
-    def make_button(text: str, desc: str, mode_value: str) -> None:
-        frame = tk.Frame(button_frame, relief=tk.RIDGE, borderwidth=1)
-        frame.pack(padx=8, pady=6, fill=tk.X)
-        tk.Label(frame, text=text, font=("Segoe UI", 11, "bold")).pack(anchor=tk.W, padx=8, pady=(6, 0))
-        tk.Message(frame, text=desc, width=360).pack(anchor=tk.W, padx=8)
-        tk.Button(frame, text="Select", command=lambda value=mode_value: choose(value)).pack(padx=8, pady=(0, 8), anchor=tk.E)
-
-    make_button("Client + Server",
-                "Use this computer for local transcription and share it with other CtrlSpeak clients on the network.",
-                "client_server")
-    make_button("Client Only",
-                "Send recordings to another CtrlSpeak server on your local network for transcription.",
-                "client")
-
-    def cancel() -> None: root.destroy()
-    tk.Button(root, text="Quit", command=cancel).pack(pady=(0, 12))
-=======
     ttk.Label(intro, text=message, style="Body.TLabel", wraplength=460,
               justify=tk.LEFT).pack(anchor=tk.W, pady=(12, 0))
     accent = ttk.Frame(intro, style="AccentLine.TFrame")
@@ -421,7 +395,6 @@
 
     ttk.Button(container, text="Quit Setup", style="Subtle.TButton",
                command=cancel).pack(fill=tk.X, pady=(8, 0))
->>>>>>> 200578b9
     root.protocol("WM_DELETE_WINDOW", cancel)
     root.update_idletasks()
     req_w = root.winfo_reqwidth()
