# -*- coding: utf-8 -*-
from __future__ import annotations

import sys
import threading
import time
from typing import Callable, Optional
from queue import Empty

import tkinter as tk
from tkinter import ttk, messagebox
import pystray
import numpy as np


# ---- System-layer pieces (lifecycle, discovery, status) ----
from utils.system import (
    APP_VERSION,
    CLIENT_ONLY_BUILD,
    settings, settings_lock, load_settings,
    detect_client_only_build, save_settings, notify,
    start_client_listener, stop_client_listener,
    manual_discovery_refresh,
    schedule_management_refresh, enqueue_management_task,
    shutdown_server, initiate_self_uninstall,
)
# IMPORTANT: import the module so we always see the *current* values
from utils import system as sysmod

# ---- Model/CUDA helpers kept in utils.models to avoid GUI bloat ----
from utils.models import (
    cuda_runtime_ready,
    install_cuda_runtime_with_progress,   # opens progress window and installs nvidia wheels
    get_device_preference, set_device_preference,
    get_current_model_name, set_current_model_name,
    model_store_path_for, model_files_present,
    download_model_with_gui,              # opens progress window and downloads model
    format_bytes,                         # optional pretty bytes
)

from utils.ui_theme import (
    apply_modern_theme,
    ELEVATED_SURFACE,
    ACCENT,
    BACKGROUND,
)

from utils.config_paths import asset_path, get_logger

# Shared UI thread root + instance ref (imported by utils.system.schedule_management_refresh)
tk_root: Optional[tk.Tk] = None
management_window: Optional["ManagementWindow"] = None

logger = get_logger(__name__)

# -------- Voice Waveform Overlay --------
_waveform_win: Optional[tk.Toplevel] = None
_waveform_canvas: Optional[tk.Canvas] = None
_waveform_job: Optional[str] = None
_waveform_provider: Optional[Callable[[], "np.ndarray"]] = None

# NEW: simple state for live vs processing
_waveform_mode: str = "live"         # "live" | "processing"
_waveform_msg: str = "Processing…"
_pulse_phase: float = 0.0            # animation phase
_waveform_closing: bool = False


def show_waveform_overlay(provider: Callable[[], "np.ndarray"]) -> None:
    global _waveform_win, _waveform_canvas, _waveform_job, _waveform_provider, _waveform_mode, _waveform_closing
    _waveform_provider = provider
    _waveform_mode = "live"
    try:
        if tk_root is None or not tk_root.winfo_exists():
            return
        if _waveform_win and _waveform_win.winfo_exists():
            return
        _waveform_win = tk.Toplevel(tk_root)
        _waveform_win.overrideredirect(True)
        _waveform_win.attributes("-topmost", True)
        try:
            _waveform_win.attributes("-alpha", 0.92)  # translucent
        except Exception:
            logger.exception("Failed to set waveform window transparency")

        # Position: top half center
        try:
            sw, sh = tk_root.winfo_screenwidth(), tk_root.winfo_screenheight()
        except Exception:
            logger.exception("Failed to query screen dimensions for waveform overlay")
            sw, sh = 1200, 800
        target_w = int(sw * 0.4)
        target_h = int(sh * 0.25)
        x = (sw - target_w) // 2
        y = int(sh * 0.05)
        _waveform_win.geometry(f"{target_w}x{target_h}+{x}+{y}")

        _waveform_canvas = tk.Canvas(_waveform_win, bg="#141414", highlightthickness=0)
        _waveform_canvas.pack(fill=tk.BOTH, expand=True)
        _waveform_closing = False

        processing_error_logged = False

        def _tick():
            nonlocal processing_error_logged
            """Redraw the overlay every ~33 ms.
            - LIVE mode: polyline waveform from recent audio samples.
            - PROCESSING mode: pulsing circular ring with 'Processing…' label.
            """
            global _pulse_phase
            if _waveform_win is None or not _waveform_win.winfo_exists():
                return
            if _waveform_canvas is None:
                return

            try:
                w = max(1, _waveform_canvas.winfo_width())
                h = max(1, _waveform_canvas.winfo_height())

                _waveform_canvas.delete("all")
                # background panel
                _waveform_canvas.create_rectangle(12, 12, w - 12, h - 12, fill="#202020", outline="#333333")

                if _waveform_mode == "live":
                    if _waveform_provider is not None:
                        data = _waveform_provider()
                        if data is not None and getattr(data, "size", 0) > 0:
                            # DYNAMIC SCALE WITH UPPER CAP
                            # Aim to keep the current frame’s peak around ~0.9, but never amplify above 8x.
                            TARGET_PEAK = 0.90
                            MAX_GAIN = 8.0

                            m = float(np.max(np.abs(data))) if getattr(data, "size", 0) else 0.0
                            if m > 1e-6:
                                dyn_gain = min(MAX_GAIN, TARGET_PEAK / m)
                            else:
                                dyn_gain = 1.0  # silence; no crazy boost

                            arr = np.clip(data * dyn_gain, -1.0, 1.0)

                            # downsample to ~canvas width
                            count = max(2, w - 40)
                            idxs = np.linspace(0, arr.size - 1, num=count).astype(int)
                            ys = arr[idxs]
                            mid = h / 2.0
                            amp = (h - 48) / 2.0

                            last_x, last_y = None, None
                            for i, v in enumerate(ys):
                                X = 20 + i
                                Y = int(mid - v * amp)
                                if last_x is not None:
                                    _waveform_canvas.create_line(last_x, last_y, X, Y, fill="#6ee7ff", width=2)
                                last_x, last_y = X, Y

                else:
                    # PROCESSING — audio-driven radius + circular wiggle
                    _pulse_phase = (_pulse_phase + 0.06) % (2 * np.pi)  # subtle motion only
                    # 1) Read the current amplitude + recent waveform of loading.wav

                    try:
                        level = float(sysmod.get_processing_level())
                        proc_wave = sysmod.get_processing_waveform(720)  # resolution around the ring
                    except Exception:
                        if not processing_error_logged:
                            logger.exception("Failed to obtain processing waveform data")
                            processing_error_logged = True
                        level = 0.0
                        proc_wave = np.zeros(720, dtype=np.float32)

                    # Normalize/soft-clip the ring waveform
                    if proc_wave.size:
                        m = float(np.max(np.abs(proc_wave))) or 1.0
                        ring_wave = np.clip(proc_wave / m, -1.0, 1.0)
                    else:
                        ring_wave = np.zeros(720, dtype=np.float32)

                    # 2) Map amplitude to base radius scaling (more “one-to-one” feel)
                    #    Increase LEVEL_GAIN to make size swings stronger (try 0.6–1.0)
                    LEVEL_GAIN = 0.75
                    pulse = 1.0 + LEVEL_GAIN * level

                    # 3) Wiggle strength around the ring (how spiky the line looks)
                    #    Try 0.20–0.40 for pronounced wiggle
                    WIGGLE_GAIN = 0.30
                    w = max(1, _waveform_canvas.winfo_width())
                    h = max(1, _waveform_canvas.winfo_height())
                    cx, cy = w // 2, h // 2
                    base_r = int(min(w, h) * 0.20)
                    ring_thickness = 8

                    # Base radius from amplitude
                    R = int(base_r * pulse * 1.06)
                    # 4) Build a closed polyline around the circle with radius modulation
                    #    by the audio waveform (and a tiny phase spin so it feels alive)
                    N = ring_wave.size

                    points = []

                    for i in range(N):
                        a = (2 * np.pi * i) / N + _pulse_phase * 0.5
                        # radius wiggle from waveform
                        r = R + int(WIGGLE_GAIN * base_r * ring_wave[i])
                        x = cx + int(np.cos(a) * r)
                        y = cy + int(np.sin(a) * r)
                        points.append((x, y))

                    # Draw the wiggly ring
                    for i in range(1, len(points)):
                        x0, y0 = points[i - 1]
                        x1, y1 = points[i]
                        _waveform_canvas.create_line(x0, y0, x1, y1, fill="#6ee7ff", width=2)

                    # close the loop
                    if len(points) > 2:
                        _waveform_canvas.create_line(points[-1][0], points[-1][1], points[0][0], points[0][1],
                                                     fill="#6ee7ff", width=2)

                    # (Optional) inner glow ring following the same R for body

                    r_inner = max(4, R - ring_thickness)
                    _waveform_canvas.create_oval(cx - r_inner, cy - r_inner, cx + r_inner, cy + r_inner,
                                                 outline="#6ee7ff", width=1)
                    # label
                    _waveform_canvas.create_text(cx, cy, text=_waveform_msg, fill="#d9fbff",
                                                 font=("Segoe UI", 16, "bold"))

                if not _waveform_closing and _waveform_win and _waveform_win.winfo_exists():
                    _waveform_job = _waveform_canvas.after(33, _tick)

            except Exception:
                logger.exception("Waveform overlay tick failed")
                if not _waveform_closing and _waveform_win and _waveform_win.winfo_exists():
                    _waveform_job = _waveform_canvas.after(33, _tick)

        _tick()
    except Exception:
        logger.exception("Failed to open waveform overlay window")

def set_waveform_processing(message: str = "Processing…") -> None:
    global _waveform_mode, _waveform_msg, _pulse_phase
    _waveform_mode = "processing"
    _waveform_msg = message
    _pulse_phase = 0.0   # ← new

def hide_waveform_overlay() -> None:
    global _waveform_win, _waveform_canvas, _waveform_job, _waveform_provider
    global _waveform_mode, _waveform_msg, _waveform_closing
    try:
        _waveform_closing = True
        if _waveform_canvas and _waveform_job:
            try:
                _waveform_canvas.after_cancel(_waveform_job)
            except Exception:
                logger.exception("Failed to cancel waveform overlay job")
        if _waveform_win and _waveform_win.winfo_exists():
            try:
                _waveform_win.withdraw()
            except Exception:
                logger.exception("Failed to withdraw waveform window")
            # destroy shortly after to let any in-flight callbacks finish
            _waveform_win.after(10, _waveform_win.destroy)
    finally:
        _waveform_win = None
        _waveform_canvas = None
        _waveform_job = None
        _waveform_provider = None
        _waveform_mode = "live"
        _waveform_msg = "Processing…"

# ---------------- Splash (1s) ----------------
def show_splash_screen(duration_ms: int) -> None:
    try:
        root = tk.Tk()
    except tk.TclError:
        return
    apply_modern_theme(root)
    root.overrideredirect(True)
    root.attributes("-topmost", True)

    width, height = 320, 340
    try:
        screen_w = root.winfo_screenwidth()
        screen_h = root.winfo_screenheight()
    except Exception:
        logger.exception("Failed to query screen dimensions for splash screen")
        screen_w, screen_h = 800, 600
    pos_x = int((screen_w - width) / 2); pos_y = int((screen_h - height) / 2)
    root.geometry(f"{width}x{height}+{pos_x}+{pos_y}")

    shell = tk.Frame(root, bg=BACKGROUND, bd=0, highlightthickness=0)
    shell.pack(fill=tk.BOTH, expand=True, padx=18, pady=18)

    container = tk.Frame(shell, bg=ELEVATED_SURFACE, bd=0,
                         highlightbackground=ACCENT, highlightcolor=ACCENT, highlightthickness=1)
    container.pack(fill=tk.BOTH, expand=True)

    accent_bar = tk.Frame(container, bg=ACCENT, height=4, bd=0, highlightthickness=0)
    accent_bar.pack(fill=tk.X, side=tk.TOP)

    content = ttk.Frame(container, style="ModernCard.TFrame", padding=(28, 30))
    content.pack(fill=tk.BOTH, expand=True)
    content.pack_propagate(False)

    icon_added = False
    try:
        from PIL import Image, ImageTk
        icon_path = asset_path("icon.ico")
        image = Image.open(icon_path)
        image.thumbnail((160, 160), Image.LANCZOS)
        photo = ImageTk.PhotoImage(image)
        label = tk.Label(content, image=photo, background=ELEVATED_SURFACE, bd=0)
        label.image = photo
        label.pack(pady=(18, 12))
        icon_added = True
    except Exception:
        logger.exception("Failed to load splash icon")

    title_pad = (12, 4) if icon_added else (28, 8)
    ttk.Label(content, text="CtrlSpeak", style="Title.TLabel").pack(pady=title_pad)
    accent = ttk.Frame(content, style="AccentLine.TFrame")
    accent.configure(height=2)
    accent.pack(fill=tk.X, pady=(8, 16))
    ttk.Label(content, text="Initializing voice systems…", style="Subtitle.TLabel",
              wraplength=240, justify=tk.CENTER).pack(pady=(0, 16))

    progress = ttk.Progressbar(content, mode="indeterminate", length=220,
                               style="Modern.Horizontal.TProgressbar")
    progress.pack(fill=tk.X)
    try:
        progress.start(10)
    except Exception:
        logger.exception("Failed to start splash progress animation")

    root.after(duration_ms, root.destroy)
    root.mainloop()

# ---------------- First-run mode ----------------
def prompt_initial_mode() -> Optional[str]:
    from utils.system import AUTO_MODE_PROFILE
    if AUTO_MODE_PROFILE:
        return AUTO_MODE_PROFILE
    result = {"mode": None}

    def choose(mode: str) -> None:
        result["mode"] = mode
        root.destroy()

    root = tk.Tk()
    apply_modern_theme(root)
    root.title("Welcome to CtrlSpeak")
    root.geometry("560x420")
    root.minsize(520, 360)
    root.resizable(True, True)
    root.attributes("-topmost", True)

    container = ttk.Frame(root, style="Modern.TFrame", padding=(28, 26))
    container.pack(fill=tk.BOTH, expand=True)

    intro = ttk.Frame(container, style="ModernCard.TFrame", padding=(24, 22))
    intro.pack(fill=tk.X)
    ttk.Label(intro, text="Welcome to CtrlSpeak", style="Title.TLabel").pack(anchor=tk.W)
    message = (
        "It looks like this is the first time CtrlSpeak is running on this computer. "
        "Choose how you would like to use it:"
    )
    ttk.Label(intro, text=message, style="Body.TLabel", wraplength=460,
              justify=tk.LEFT).pack(anchor=tk.W, pady=(12, 0))
    accent = ttk.Frame(intro, style="AccentLine.TFrame")
    accent.configure(height=2)
    accent.pack(fill=tk.X, pady=(18, 8))

    cards = ttk.Frame(container, style="Modern.TFrame")
    cards.pack(fill=tk.BOTH, expand=True, pady=(18, 12))

    def make_card(title: str, desc: str, mode_value: str, primary: bool) -> None:
        card = ttk.Frame(cards, style="ModernCard.TFrame", padding=(22, 20))
        card.pack(fill=tk.X, pady=8)
        label_text = f"MODE · {mode_value.replace('_', ' ').upper()}"
        ttk.Label(card, text=label_text, style="PillMuted.TLabel").pack(anchor=tk.W)
        accent_inner = ttk.Frame(card, style="AccentLine.TFrame")
        accent_inner.configure(height=2)
        accent_inner.pack(fill=tk.X, pady=(10, 14))
        ttk.Label(card, text=title, style="SectionHeading.TLabel").pack(anchor=tk.W)
        ttk.Label(card, text=desc, style="Body.TLabel", wraplength=460,
                  justify=tk.LEFT).pack(anchor=tk.W, pady=(10, 16))
        btn_style = "Accent.TButton" if primary else "Subtle.TButton"
        ttk.Button(card, text="Use this mode", style=btn_style,
                   command=lambda: choose(mode_value)).pack(anchor=tk.E)

    make_card(
        "Client + Server",
        "Use this computer for local transcription and optionally share it with other CtrlSpeak clients on "
        "your network.",
        "client_server",
        True,
    )
    make_card(
        "Client Only",
        "Connect to another CtrlSpeak server on your network and send recordings there for transcription.",
        "client",
        False,
    )

    def cancel() -> None:
        root.destroy()

    ttk.Button(container, text="Quit Setup", style="Subtle.TButton",
               command=cancel).pack(fill=tk.X, pady=(8, 0))
    root.protocol("WM_DELETE_WINDOW", cancel)
    root.update_idletasks()
    req_w = root.winfo_reqwidth()
    req_h = root.winfo_reqheight()
    root.geometry(f"{req_w}x{req_h}")
    root.minsize(req_w, req_h)
    root.after(200, lambda: root.attributes("-topmost", False))
    root.mainloop()
    return result["mode"]


def ensure_mode_selected() -> None:
    # 1) Load settings from disk first
    load_settings()

    # 2) If mode already set, don't prompt again
    with settings_lock:
        current_mode = settings.get("mode")

    if current_mode in {"client", "client_server"}:
        return  # nothing to do

    # 3) Client-only builds force 'client' once and persist
    if detect_client_only_build():
        with settings_lock:
            settings["mode"] = "client"
        save_settings()
        return

    # 4) First-run prompt only if still not set
    choice = prompt_initial_mode()
    if not choice:
        notify("CtrlSpeak cannot continue without selecting a mode.")
        sys.exit(0)
    with settings_lock:
        settings["mode"] = choice
    save_settings()

# ---------------- UI loop pump (for async updates) ----------------
def ensure_management_ui_thread() -> None:
    global tk_root
    if tk_root and tk_root.winfo_exists():
        return

    def _loop():
        global tk_root
        tk_root = tk.Tk()
        apply_modern_theme(tk_root)
        tk_root.withdraw()

        def process_queue() -> None:
            # pull queue from system module (so it’s always the live one)
            while True:
                try:
                    func, args, kwargs = sysmod.management_ui_queue.get_nowait()
                except Empty:
                    break
                try:
                    func(*args, **kwargs)
                except Exception:
                    logger.exception("Management UI task failed")
            if tk_root is not None:
                tk_root.after(120, process_queue)

        tk_root.after(80, process_queue)
        tk_root.mainloop()

    t = threading.Thread(target=_loop, name="CtrlSpeakManagementUI", daemon=True)
    t.start()

# ---------------- Status helper ----------------
def describe_server_status() -> str:
    with settings_lock:
        mode = settings.get("mode")
        port = int(settings.get("server_port", 65432))

    if mode == "client_server" and sysmod.server_thread and sysmod.server_thread.is_alive():
        host = sysmod.last_connected_server.host if sysmod.last_connected_server else sysmod.get_advertised_host_ip()
        return f"Serving: {host}:{port}"

    if sysmod.last_connected_server:
        host = sysmod.last_connected_server.host
        prt = sysmod.last_connected_server.port
        label = "local CPU" if host == "local-cpu" else ("local" if host == "local" else f"{host}:{prt}")
        return f"Connected: {label}"

    server = sysmod.get_best_server()
    if server:
        return f"Discovered: {server.host}:{server.port}"

    return "Not connected"

# ---------------- Management window (NEW UI) ----------------
def open_management_dialog(icon, item):
    ensure_management_ui_thread()
    enqueue_management_task(_show_management_window, icon)

def _show_management_window(icon: pystray.Icon) -> None:
    global management_window
    if management_window and management_window.is_open():
        management_window.bring_to_front()
        management_window.refresh_status()
        return
    management_window = ManagementWindow(icon)

class ManagementWindow:
    def __init__(self, icon: pystray.Icon):
        self._icon = icon
        self.window = tk.Toplevel(tk_root)
        self.window.title(f"CtrlSpeak Control v{APP_VERSION}")
        self.window.geometry("640x620")
        self.window.minsize(580, 560)
        self.window.resizable(True, True)
        self.window.protocol("WM_DELETE_WINDOW", self.close)
        self.window.bind("<Escape>", lambda _e: self.close())
        apply_modern_theme(self.window)
        try:
            self.window.iconbitmap(str(asset_path("icon.ico")))
        except Exception:
            logger.exception("Failed to set management window icon")
<<<<<<< HEAD
=======

        # Track asynchronous activation to keep status text stable while the worker runs.
        self._activation_busy = False
        self._activation_status_var: Optional[tk.StringVar] = None
>>>>>>> 47c72333

        container = ttk.Frame(self.window, style="Modern.TFrame", padding=(30, 26))
        container.pack(fill=tk.BOTH, expand=True)

        header = ttk.Frame(container, style="ModernCard.TFrame", padding=(26, 24))
        header.pack(fill=tk.X)
        ttk.Label(header, text="CtrlSpeak Control", style="Title.TLabel").pack(anchor=tk.W)
        build_label = "Client Only" if CLIENT_ONLY_BUILD else "Client + Server"
        ttk.Label(header, text=f"Build {APP_VERSION} · {build_label}", style="Subtitle.TLabel").pack(anchor=tk.W, pady=(10, 0))
        header_accent = ttk.Frame(header, style="AccentLine.TFrame")
        header_accent.configure(height=2)
        header_accent.pack(fill=tk.X, pady=(18, 0))

        # Status overview
        status_card = ttk.Frame(container, style="ModernCard.TFrame", padding=(24, 22))
        status_card.pack(fill=tk.X, pady=(18, 12))
        ttk.Label(status_card, text="System status", style="SectionHeading.TLabel").pack(anchor=tk.W)
        status_accent = ttk.Frame(status_card, style="AccentLine.TFrame")
        status_accent.configure(height=2)
        status_accent.pack(fill=tk.X, pady=(12, 12))
        badges = ttk.Frame(status_card, style="ModernCardInner.TFrame")
        badges.pack(fill=tk.X)
        self.mode_badge = ttk.Label(badges, text="", style="PillMuted.TLabel")
        self.mode_badge.pack(side=tk.LEFT)
        self.network_badge = ttk.Label(badges, text="", style="PillMuted.TLabel")
        self.network_badge.pack(side=tk.LEFT, padx=(12, 0))
        self.status_var = tk.StringVar()
        self.server_status_var = tk.StringVar()
        ttk.Label(status_card, textvariable=self.status_var, style="Body.TLabel",
                  justify=tk.LEFT).pack(fill=tk.X, pady=(12, 10))
        ttk.Label(status_card, textvariable=self.server_status_var, style="Caption.TLabel",
                  justify=tk.LEFT).pack(anchor=tk.W)

        # Device preferences
        device_card = ttk.Frame(container, style="ModernCard.TFrame", padding=(24, 22))
        device_card.pack(fill=tk.X, pady=(0, 12))
        ttk.Label(device_card, text="Device preference", style="SectionHeading.TLabel").pack(anchor=tk.W)
        device_accent = ttk.Frame(device_card, style="AccentLine.TFrame")
        device_accent.configure(height=2)
        device_accent.pack(fill=tk.X, pady=(10, 12))
        self.device_var = tk.StringVar(value=get_device_preference())
        device_row = ttk.Frame(device_card, style="ModernCardInner.TFrame")
        device_row.pack(fill=tk.X, pady=(14, 10))
        ttk.Radiobutton(device_row, text="CPU", variable=self.device_var, value="cpu",
                        style="Modern.TRadiobutton").pack(side=tk.LEFT, padx=(0, 18))
        ttk.Radiobutton(device_row, text="GPU (CUDA)", variable=self.device_var, value="cuda",
                        style="Modern.TRadiobutton").pack(side=tk.LEFT)
        self.cuda_status = tk.StringVar()
        ttk.Label(device_card, textvariable=self.cuda_status, style="Caption.TLabel").pack(anchor=tk.W, pady=(4, 0))
        device_buttons = ttk.Frame(device_card, style="ModernCardInner.TFrame")
        device_buttons.pack(fill=tk.X, pady=(16, 0))
        self.apply_device_btn = ttk.Button(device_buttons, text="Apply device", style="Accent.TButton",
                                           command=self._apply_device)
        self.apply_device_btn.pack(side=tk.LEFT)
        self.install_cuda_btn = ttk.Button(device_buttons, text="Install or repair CUDA", style="Subtle.TButton",
                                           command=self._install_cuda)
        self.install_cuda_btn.pack(side=tk.LEFT, padx=(12, 0))

        # Model selection
        model_card = ttk.Frame(container, style="ModernCard.TFrame", padding=(24, 22))
        model_card.pack(fill=tk.X, pady=(0, 12))
        ttk.Label(model_card, text="Speech model", style="SectionHeading.TLabel").pack(anchor=tk.W)
        model_accent = ttk.Frame(model_card, style="AccentLine.TFrame")
        model_accent.configure(height=2)
        model_accent.pack(fill=tk.X, pady=(10, 12))
        self.model_var = tk.StringVar(value=get_current_model_name())
        model_row = ttk.Frame(model_card, style="ModernCardInner.TFrame")
        model_row.pack(fill=tk.X, pady=(14, 12))
        ttk.Label(model_row, text="Whisper model", style="Body.TLabel").pack(side=tk.LEFT)
        ttk.Combobox(model_row, textvariable=self.model_var, values=["small", "large-v3"],
                     state="readonly", width=18, style="Modern.TCombobox").pack(side=tk.LEFT, padx=(12, 0))
        model_buttons = ttk.Frame(model_card, style="ModernCardInner.TFrame")
        model_buttons.pack(fill=tk.X, pady=(4, 0))
        self.apply_model_btn = ttk.Button(model_buttons, text="Activate model", style="Accent.TButton",
                                          command=self._apply_model)
        self.apply_model_btn.pack(side=tk.LEFT)
        self.download_model_btn = ttk.Button(model_buttons, text="Download or update", style="Subtle.TButton",
                                             command=self._download_model)
        self.download_model_btn.pack(side=tk.LEFT, padx=(12, 0))
        self.model_status = tk.StringVar()
        ttk.Label(model_card, textvariable=self.model_status, style="Caption.TLabel").pack(anchor=tk.W, pady=(10, 0))

        # Client/server controls
        control_card = ttk.Frame(container, style="ModernCard.TFrame", padding=(24, 22))
        control_card.pack(fill=tk.BOTH, expand=True)
        ttk.Label(control_card, text="Client & server", style="SectionHeading.TLabel").pack(anchor=tk.W)
        control_accent = ttk.Frame(control_card, style="AccentLine.TFrame")
        control_accent.configure(height=2)
        control_accent.pack(fill=tk.X, pady=(10, 12))
        controls = ttk.Frame(control_card, style="ModernCardInner.TFrame")
        controls.pack(fill=tk.X, pady=(14, 0))
        self.start_button = ttk.Button(controls, text="Start client", style="Accent.TButton",
                                       command=self.start_client)
        self.start_button.pack(fill=tk.X, pady=4)
        self.stop_button = ttk.Button(controls, text="Stop client", style="Danger.TButton",
                                      command=self.stop_client)
        self.stop_button.pack(fill=tk.X, pady=4)
        self.refresh_button = ttk.Button(controls, text="Refresh servers", style="Subtle.TButton",
                                         command=self.refresh_servers)
        self.refresh_button.pack(fill=tk.X, pady=4)
        exit_label = "Exit CtrlSpeak" if CLIENT_ONLY_BUILD else "Stop everything"
        self.stop_all_button = ttk.Button(controls, text=exit_label, style="Danger.TButton",
                                          command=self.stop_everything)
        self.stop_all_button.pack(fill=tk.X, pady=(12, 4))

        # Footer actions
        footer = ttk.Frame(container, style="Modern.TFrame")
        footer.pack(fill=tk.X, pady=(18, 0))
        ttk.Button(footer, text="Close control center", style="Accent.TButton",
                   command=self.close).pack(fill=tk.X)
        ttk.Button(footer, text="Delete CtrlSpeak", style="Danger.TButton",
                   command=self.delete_ctrlspeak).pack(fill=tk.X, pady=(10, 0))

        self.window.after(120, self.refresh_status)

        # --- Auto-size window to fit content once everything is laid out ---
        self.window.update_idletasks()
        req_w = max(self.window.winfo_reqwidth(), 580)
        req_h = max(self.window.winfo_reqheight(), 560)
        self.window.minsize(req_w, req_h)

        self.bring_to_front()

    # --- window helpers ---
    def is_open(self) -> bool:
        return bool(self.window and self.window.winfo_exists())

    def bring_to_front(self) -> None:
        if not self.is_open(): return
        self.window.deiconify(); self.window.lift(); self.window.focus_force()
        self.window.attributes("-topmost", True)
        self.window.after(150, lambda: self.window.attributes("-topmost", False))

    # --- state refresh ---
    def refresh_status(self) -> None:
        with settings_lock:
            mode = settings.get("mode") or "unknown"
        device_pref = get_device_preference()
        cuda_ok = cuda_runtime_ready()
        model_name = get_current_model_name()
        present = model_files_present(model_store_path_for(model_name))
        self.mode_badge.configure(text=f"MODE · {mode.upper()}", style="PillAccent.TLabel")
        network_label = describe_server_status()
        if "Not connected" in network_label:
            badge_style = "PillDanger.TLabel"
            badge_text = "NETWORK · OFFLINE"
        elif network_label.startswith("Serving"):
            badge_style = "PillAccent.TLabel"
            badge_text = "SERVER · ONLINE"
        elif network_label.startswith("Connected") or network_label.startswith("Discovered"):
            badge_style = "PillAccent.TLabel"
            badge_text = "NETWORK · LINKED"
        else:
            badge_style = "PillMuted.TLabel"
            badge_text = "NETWORK · READY"
        self.network_badge.configure(text=badge_text, style=badge_style)
        status_parts = [
            f"• Mode: {mode}",
            f"• Client: {'active' if sysmod.client_enabled else 'stopped'}",
            f"• Server thread: {'running' if sysmod.server_thread and sysmod.server_thread.is_alive() else 'not running'}",
        ]
        self.status_var.set("\n".join(status_parts))
        self.server_status_var.set(f"Network: {describe_server_status()}")
        if not (self._activation_busy and self._activation_status_var is self.cuda_status):
            self.cuda_status.set("CUDA runtime ready." if cuda_ok else "CUDA runtime not detected.")
        if not (self._activation_busy and self._activation_status_var is self.model_status):
            self.model_status.set(
                "Model installed locally." if present else "Model download required before use."
            )
        self.device_var.set(device_pref)
        self.model_var.set(model_name)

        if sysmod.client_enabled:
            self.start_button.state(["disabled"]); self.stop_button.state(["!disabled"])
        else:
            self.start_button.state(["!disabled"]); self.stop_button.state(["disabled"])

    def _reload_transcriber_async(
        self,
        *,
        progress_message: str,
        status_var: Optional[tk.StringVar],
        notify_context: str,
        success_callback: Optional[Callable[[], None]] = None,
    ) -> None:
        if not self.is_open():
            return

        from utils.models import unload_transcriber, initialize_transcriber

        buttons = [
            getattr(self, "apply_model_btn", None),
            getattr(self, "download_model_btn", None),
            getattr(self, "apply_device_btn", None),
            getattr(self, "install_cuda_btn", None),
        ]

        for button in buttons:
            if button is None:
                continue
            try:
                button.state(["disabled"])
            except Exception:
                logger.exception("Failed to disable button during %s", notify_context)

        previous_text = status_var.get() if status_var is not None else ""
        if status_var is not None:
            try:
                status_var.set(progress_message)
            except Exception:
                logger.exception("Failed to update status text for %s", notify_context)

        self._activation_busy = True
        self._activation_status_var = status_var

        def worker() -> None:
            success = False
            error: Optional[Exception] = None
            try:
                unload_transcriber()
                success = initialize_transcriber(force=True, allow_client=True) is not None
            except Exception as exc:
                error = exc
                logger.exception("Transcriber initialization failed while handling %s", notify_context)

            def finish() -> None:
                self._activation_busy = False
                self._activation_status_var = None

                if not self.is_open():
                    return

                for button in buttons:
                    if button is None:
                        continue
                    try:
                        button.state(["!disabled"])
                    except Exception:
                        logger.exception("Failed to re-enable button after %s", notify_context)

                if success:
                    if success_callback is not None:
                        try:
                            success_callback()
                        except Exception:
                            logger.exception("Activation success handler failed for %s", notify_context)
                else:
                    if status_var is not None:
                        try:
                            status_var.set(previous_text)
                        except Exception:
                            logger.exception("Failed to restore status text after %s", notify_context)
                    details = sysmod.format_exception_details(error) if error else "Initialization returned no model"
                    sysmod.notify_error(notify_context, details)
                    messagebox.showerror(notify_context, "See the CtrlSpeak log folder for details.", parent=self.window)

                self.refresh_status()

            if self.window and self.window.winfo_exists():
                self.window.after(0, finish)
            else:
                finish()

        threading.Thread(target=worker, daemon=True).start()

    # --- device actions ---
    def _apply_device(self):
        from utils.models import set_device_preference
        choice = self.device_var.get()
        if choice not in {"cpu", "cuda", "auto"}:
            choice = "auto"
        set_device_preference(choice)

        # Offer to install CUDA if they chose GPU and it isn't ready
        if choice == "cuda" and not cuda_runtime_ready():
            if messagebox.askyesno(
                    "CUDA not ready",
                    "CUDA runtime not detected.\n\nInstall now for GPU acceleration?",
                    parent=self.window
            ):
                if install_cuda_runtime_with_progress(self.window):
                    messagebox.showinfo("CUDA", "CUDA runtime installed successfully.", parent=self.window)
                else:
                    messagebox.showwarning("CUDA", "Failed to prepare CUDA. Staying on CPU.", parent=self.window)

        # Reload the model with the new device without blocking the UI
        self._reload_transcriber_async(
            progress_message="Applying device preference…",
            status_var=self.cuda_status,
            notify_context="Device activation failed",
        )

    def _install_cuda(self):
        if install_cuda_runtime_with_progress(self.window):
            messagebox.showinfo("CUDA", "CUDA runtime installed successfully.", parent=self.window)
        else:
            messagebox.showwarning("CUDA", "Failed to prepare CUDA. You can try again.", parent=self.window)
        self.refresh_status()

    # --- model actions ---
    def _apply_model(self):
        from utils.models import set_current_model_name
        name = self.model_var.get()
        if name not in {"small", "large-v3"}:
            name = "large-v3"
        set_current_model_name(name)

        if not model_files_present(model_store_path_for(name)):
            messagebox.showinfo(
                "Model",
                "Model files are not installed yet. Use Download/Update… to fetch them before switching.",
                parent=self.window,
            )
            self.refresh_status()
            return

        def on_success() -> None:
            messagebox.showinfo("Model", f"Active model set to {name}.", parent=self.window)

        self._reload_transcriber_async(
            progress_message="Activating model…",
            status_var=self.model_status,
            notify_context="Model activation failed",
            success_callback=on_success,
        )

    def _download_model(self):
        name = self.model_var.get()
        if name not in {"small", "large-v3"}:
            name = "large-v3"
        if download_model_with_gui(name):
            (model_store_path_for(name) / ".installed").touch(exist_ok=True)
            messagebox.showinfo("Model", "Model downloaded successfully.", parent=self.window)
        else:
            messagebox.showwarning("Model", "Model download did not complete.", parent=self.window)
        self.refresh_status()

    # --- client/server actions ---
    def start_client(self) -> None:
        start_client_listener(); self.refresh_status()

    def stop_client(self) -> None:
        stop_client_listener(); self.refresh_status()

    def refresh_servers(self) -> None:
        self.refresh_button.state(["disabled"]); self.refresh_button.config(text="Scanning…")
        self.server_status_var.set("Scanning for servers…")

        def worker() -> None:
            try:
                manual_discovery_refresh()
            finally:
                enqueue_management_task(self._on_refresh_finished)

        threading.Thread(target=worker, daemon=True).start()

    def _on_refresh_finished(self) -> None:
        if not self.is_open(): return
        self.refresh_button.state(["!disabled"]); self.refresh_button.config(text="Refresh Servers")
        self.refresh_status()

    def stop_everything(self) -> None:
        stop_client_listener(); shutdown_server()
        self.refresh_status()
        self.window.after(200, self._icon.stop)
        self.close()

    def delete_ctrlspeak(self) -> None:
        if not messagebox.askyesno("Delete CtrlSpeak",
                                   "This will remove CtrlSpeak and all local data. Continue?",
                                   parent=self.window):
            return
        self.window.after(100, lambda: initiate_self_uninstall(self._icon))

    def close(self) -> None:
        global management_window
        if self.is_open(): self.window.destroy()
        management_window = None<|MERGE_RESOLUTION|>--- conflicted
+++ resolved
@@ -527,13 +527,10 @@
             self.window.iconbitmap(str(asset_path("icon.ico")))
         except Exception:
             logger.exception("Failed to set management window icon")
-<<<<<<< HEAD
-=======
 
         # Track asynchronous activation to keep status text stable while the worker runs.
         self._activation_busy = False
         self._activation_status_var: Optional[tk.StringVar] = None
->>>>>>> 47c72333
 
         container = ttk.Frame(self.window, style="Modern.TFrame", padding=(30, 26))
         container.pack(fill=tk.BOTH, expand=True)
