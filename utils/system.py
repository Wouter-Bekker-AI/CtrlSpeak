# -*- coding: utf-8 -*-
from __future__ import annotations

import atexit
import argparse
import http.client
import json
import os
import socket
import sys
import tempfile
import threading
import time
import wave
from http.server import BaseHTTPRequestHandler, ThreadingHTTPServer
from pathlib import Path
from queue import Queue
from typing import Dict, Optional, Tuple, Callable
import subprocess
import uuid
import traceback

import numpy as np
import pyaudio
import pyautogui
import pystray
from PIL import Image
from pynput import keyboard
import tkinter as tk
from collections import deque

from utils.config_paths import (
    settings, settings_lock, load_settings, save_settings,
    get_config_dir, get_config_file_path, get_temp_dir,
    create_recording_file_path, cleanup_recording_file, resource_path,
    asset_path, get_logger, get_logs_dir,
)


logger = get_logger(__name__)


def _bootstrap_runtime_environment() -> None:
    """
    Ensure third-party services can establish HTTPS connections when running
    from a PyInstaller bundle by pointing to the embedded certifi bundle and by
    keeping all Hugging Face caches inside the CtrlSpeak config directory.
    """
    try:
        cfg = get_config_dir()
        hf_root = cfg / "hf-cache"
        hf_root.mkdir(parents=True, exist_ok=True)
        (hf_root / "hub").mkdir(parents=True, exist_ok=True)
        os.environ.setdefault("HF_HOME", str(hf_root))
        os.environ.setdefault("HF_HUB_CACHE", str(hf_root / "hub"))
        os.environ.setdefault("HF_HUB_ENABLE_HF_TRANSFER", "0")
        os.environ.setdefault("HF_HUB_DISABLE_TELEMETRY", "1")
    except Exception:
        logger.exception("Failed to prepare Hugging Face cache directories")

    try:
        import certifi  # type: ignore
    except Exception:
        logger.warning("certifi is unavailable; HTTPS certificate bundle not configured")
        return

    cert_path = Path(certifi.where())
    if not cert_path.exists():
        return

    for env_name in ("SSL_CERT_FILE", "REQUESTS_CA_BUNDLE"):
        current = os.environ.get(env_name)
        if not current or not Path(current).exists():
            os.environ[env_name] = str(cert_path)


_bootstrap_runtime_environment()

# recent mono samples of loading.wav for GUI wiggle
_proc_vis_lock = threading.Lock()
_proc_vis_buffers = deque()
_proc_vis_samples = 0
_PROC_VIS_MAX_SAMPLES = 4096  # ~0.1–0.25s depending on rate


def get_processing_waveform(n: int = 512) -> np.ndarray:
    """Return the most recent mono samples of loading.wav in [-1,1]."""
    with _proc_vis_lock:
        if not _proc_vis_buffers:
            return np.zeros(n, dtype=np.float32)
        data = np.concatenate(list(_proc_vis_buffers)) if len(_proc_vis_buffers) > 1 else _proc_vis_buffers[0]
    if data.size <= n:
        out = np.zeros(n, dtype=np.float32); out[-data.size:] = data; return out
    return data[-n:]


# ---------------- Public constants ----------------
APP_VERSION = "0.6.0"
SPLASH_DURATION_MS = 1000
ERROR_LOG_FILENAME = "CtrlSpeak-error.log"
LOCK_FILENAME = "CtrlSpeak.lock"
PROCESSING_SAMPLE_RATE = 44100

INSTANCE_PORT = int(os.environ.get("CTRLSPEAK_SINGLE_INSTANCE_PORT", "54329"))

# ---------------- Build flags ----------------
def detect_client_only_build() -> bool:
    try:
        base_dir = Path(getattr(sys, '_MEIPASS', Path(__file__).resolve().parent))
        if (base_dir / 'client_only.flag').exists():
            return True
    except Exception:
        logger.exception("Failed to detect client-only build flag")
    return os.environ.get('CTRLSPEAK_CLIENT_ONLY', '0') == '1'

CLIENT_ONLY_BUILD = detect_client_only_build()

# ---------------- Globals ----------------
recording = False
recording_thread: Optional[threading.Thread] = None
listener: Optional[keyboard.Listener] = None
recording_file_path: Optional[Path] = None
listener_lock = threading.Lock()
client_enabled = True

instance_lock_handle: Optional[object] = None
processing_sound_thread: Optional[threading.Thread] = None
processing_sound_stop_event = threading.Event()
processing_sound_data: Optional[bytes] = None
processing_sound_settings: Optional[Dict[str, int]] = None

recording_temp_dir_name = "temp"
AUTO_MODE = False
AUTO_MODE_PROFILE: Optional[str] = None

# Tk management thread (GUI owns windows; system just queues tasks)
management_ui_thread: Optional[threading.Thread] = None
management_ui_queue: "Queue[tuple[Callable[..., None], tuple, dict]]" = Queue()
tk_root: Optional[tk.Tk] = None
management_window: Optional["ManagementWindow"] = None  # created in utils.gui

# ---------------- IMPORTS from new split modules (and re-exports) ----------------

# Win32 text insertion / clipboard
from utils.winio import (
    insert_text_into_focus, set_force_sendinput, is_console_window
)

# LAN discovery (single source of truth for ServerInfo)
from utils.net_discovery import (
    ServerInfo, DiscoveryListener,
    get_preferred_server_settings, set_preferred_server, clear_preferred_server,
    parse_server_target, probe_server, register_manual_server,
    ensure_preferred_server_registered, send_discovery_query,
    manual_discovery_refresh as _nd_manual_discovery_refresh,  # we'll wrap this
    get_best_server as _nd_get_best_server,
    get_advertised_host_ip,
    manage_discovery_broadcast, listen_for_discovery_queries,
)

# Re-export for callers that import from utils.system
__all__ = [
    "APP_VERSION", "SPLASH_DURATION_MS", "CLIENT_ONLY_BUILD",
    "settings", "settings_lock", "load_settings", "save_settings",
    "get_config_dir", "get_config_file_path", "get_temp_dir",
    "create_recording_file_path", "cleanup_recording_file", "resource_path",
    "insert_text_into_focus", "set_force_sendinput", "is_console_window",
    "ServerInfo",
]

# Keep a single shared discovery listener and last_connected_server here
discovery_listener: Optional[DiscoveryListener] = None
last_connected_server: Optional[ServerInfo] = None

# ---------------- Notifications / logging ----------------
def notify(message: str, title: str = "CtrlSpeak") -> None:
    """Display a user-facing notification window (falls back to stdout)."""
    try:
        from utils.gui import ensure_management_ui_thread, show_notification_popup

        ensure_management_ui_thread()
        enqueue_management_task(show_notification_popup, title, message)
    except Exception:
        logger.exception("Failed to display notification '%s': %s", title, message)
        try:
            print(f"{title}: {message}")
        except Exception:
            logger.exception("Failed to print fallback notification '%s'", title)


def ui_show_activation_popup(message: str) -> None:
    """Show (or update) the activation-in-progress popup."""
    try:
        from utils.gui import ensure_management_ui_thread, show_activation_popup

        ensure_management_ui_thread()
        enqueue_management_task(show_activation_popup, message)
    except Exception:
        logger.exception("Failed to show activation popup")
        try:
            print(f"CtrlSpeak: {message}")
        except Exception:
            logger.exception("Failed to print activation popup fallback message")


def ui_remind_activation_popup(message: str | None = None) -> None:
    """Bring the activation popup to the foreground (optionally updating its text)."""
    try:
        from utils.gui import ensure_management_ui_thread, focus_activation_popup

        ensure_management_ui_thread()
        enqueue_management_task(focus_activation_popup, message)
    except Exception:
        logger.exception("Failed to focus activation popup")
        if message:
            try:
                print(f"CtrlSpeak: {message}")
            except Exception:
                logger.exception("Failed to print activation popup focus message")


def ui_close_activation_popup(message: str | None = None) -> None:
    """Close the activation popup, optionally leaving a completion message first."""
    try:
        from utils.gui import ensure_management_ui_thread, close_activation_popup

        ensure_management_ui_thread()
        enqueue_management_task(close_activation_popup, message)
    except Exception:
        logger.exception("Failed to close activation popup")
        if message:
            try:
                print(f"CtrlSpeak: {message}")
            except Exception:
                logger.exception("Failed to print activation popup completion message")

def format_exception_details(exc: Exception) -> str:
    return "".join(traceback.format_exception_only(type(exc), exc)).strip()

def write_error_log(context: str, details: str) -> None:
    try:
        log_path = get_logs_dir() / ERROR_LOG_FILENAME
        timestamp = time.strftime("%Y-%m-%d %H:%M:%S")
        cleaned = (details or "").strip() or "Unknown error"
        entry = "[{}] {}\n{}\n{}\n".format(timestamp, context, cleaned, "-" * 60)
        with log_path.open("a", encoding="utf-8") as handle:
            handle.write(entry)
        logger.error("%s | %s", context, cleaned)
    except Exception:
        logger.exception("Failed to write error log entry for %s", context)

def copy_to_clipboard(text: str) -> None:
    try:
        root = tk.Tk(); root.withdraw()
        root.clipboard_clear(); root.clipboard_append(text); root.update(); root.destroy()
    except Exception:
        logger.exception("Failed to copy text to clipboard")

def notify_error(context: str, details: str) -> None:
    snippet = (details or "").strip() or "Unknown error"
    message = f"{context}\n\nDetails:\n{snippet}"
    write_error_log(context, snippet)
    copy_to_clipboard(message)
    notify(message, title="CtrlSpeak Error")

# ---------------- Resource helpers ----------------
def create_icon_image():
    icon_path = asset_path("icon.ico")
    return Image.open(icon_path)

# ---------------- Management UI pump (GUI thread lives in utils.gui) ----------------
def enqueue_management_task(func: Callable[..., None], *args, **kwargs) -> None:
    try:
        management_ui_queue.put_nowait((func, args, kwargs))
    except Exception:
        logger.exception("Failed to enqueue management task %s", getattr(func, "__name__", str(func)))

def schedule_management_refresh(delay_ms: int = 0) -> None:
    # utils.gui sets tk_root and management_window; import FRESH on each call
    from utils.gui import tk_root, management_window
    if tk_root is None:
        return

    def task() -> None:
        # recheck live window object on execution too
        from utils.gui import management_window as _live
        if _live and _live.is_open():
            _live.refresh_status()

    if delay_ms <= 0:
        enqueue_management_task(task)
    else:
        def delayed_task() -> None:
            from utils.gui import tk_root as _root
            if _root is not None:
                _root.after(delay_ms, task)
        enqueue_management_task(delayed_task)


# ---------------- Audio capture + feedback tone ----------------
CHUNKSIZE = 1024
FORMAT = pyaudio.paInt16
CHANNELS = 1
RATE = 44100

# --- Live waveform ring buffer (for overlay) ---
from collections import deque
_waveform_lock = threading.Lock()
_waveform_buffers = deque()
_waveform_samples = 0
_WAVEFORM_MAX_SECONDS = 2.0  # keep ~2 seconds of recent audio
_WAVEFORM_MAX_SAMPLES = int(RATE * _WAVEFORM_MAX_SECONDS)

# live level of the loading.wav while processing
_processing_level = 0.0
_processing_level_lock = threading.Lock()

def get_processing_level() -> float:
    """Smoothed RMS in [0, ~1], read by GUI for pulsing."""
    with _processing_level_lock:
        return float(_processing_level)


def _push_waveform_bytes(chunk: bytes) -> None:
    try:
        arr = np.frombuffer(chunk, dtype=np.int16).astype(np.float32) / 32768.0
    except Exception:
        logger.exception("Failed to push waveform chunk of size %d", len(chunk))
        return
    global _waveform_samples
    with _waveform_lock:
        _waveform_buffers.append(arr)
        _waveform_samples += arr.size
        while _waveform_samples > _WAVEFORM_MAX_SAMPLES and _waveform_buffers:
            popped = _waveform_buffers.popleft()
            _waveform_samples -= popped.size

def get_recent_waveform(ms: int = 500) -> np.ndarray:
    """Return last ms of audio as float32 [-1,1] for drawing."""
    need = int(RATE * ms / 1000.0)
    with _waveform_lock:
        if not _waveform_buffers:
            return np.zeros(need, dtype=np.float32)
        data = np.concatenate(list(_waveform_buffers)) if len(_waveform_buffers) > 1 else _waveform_buffers[0]
    if data.size <= need:
        out = np.zeros(need, dtype=np.float32)
        out[-data.size:] = data
        return out
    return data[-need:]

def generate_fallback_sound():
    duration = 0.5
    t = np.linspace(0.0, duration, int(PROCESSING_SAMPLE_RATE * duration), endpoint=False)
    envelope = np.exp(-3 * t)
    wave_data = 0.2 * np.sin(2 * np.pi * 440 * t) * envelope
    int_data = np.clip(wave_data * 32767, -32767, 32767).astype(np.int16)
    settings_audio = {"channels": 1, "rate": PROCESSING_SAMPLE_RATE, "width": 2}
    return int_data.tobytes(), settings_audio

def load_processing_sound():
    global processing_sound_data, processing_sound_settings
    if processing_sound_data is not None and processing_sound_settings is not None:
        return processing_sound_data, processing_sound_settings
    try:
        sound_path = asset_path("loading.wav")
        with wave.open(str(sound_path), "rb") as wav_file:
            frames = wav_file.readframes(wav_file.getnframes())
            settings_audio = {"channels": wav_file.getnchannels(), "rate": wav_file.getframerate(), "width": wav_file.getsampwidth()}
    except Exception:
        logger.exception("Failed to load processing sound from %s; using fallback tone", asset_path("loading.wav"))
        frames, settings_audio = generate_fallback_sound()
    processing_sound_data = frames
    processing_sound_settings = settings_audio
    return processing_sound_data, processing_sound_settings

def _processing_sound_loop():
    data, settings_audio = load_processing_sound()
    pa_instance = pyaudio.PyAudio()
    stream = None
    try:
        stream = pa_instance.open(
            format=pyaudio.get_format_from_width(settings_audio["width"]),
            channels=settings_audio["channels"],
            rate=settings_audio["rate"],
            output=True,
        )

        # choose a short hop for snappy visuals (~10 ms)
        bytes_per_sample = settings_audio["width"]
        channels = settings_audio["channels"]
        hop_samples = int(settings_audio["rate"] * 0.010)  # 10 ms
        chunk_bytes = hop_samples * bytes_per_sample * channels

        offset = 0
        nbytes = len(data)

        alpha = 0.35  # smoothing (higher = more responsive)

        while not processing_sound_stop_event.is_set():
            if offset + chunk_bytes > nbytes:
                offset = 0  # loop the sound

            chunk = data[offset:offset + chunk_bytes]
            offset += chunk_bytes

            stream.write(chunk)

            try:
                if bytes_per_sample == 2:
                    arr = np.frombuffer(chunk, dtype=np.int16).astype(np.float32) / 32768.0
                    if channels > 1:
                        arr = arr.reshape(-1, channels).mean(axis=1)
                    rms = float(np.sqrt(np.mean(arr * arr)))
                    # update smoothed level
                    global _processing_level, _proc_vis_samples
                    with _processing_level_lock:
                        _processing_level = (1.0 - alpha) * _processing_level + alpha * rms
                    # keep recent mono samples for GUI wiggle
                    with _proc_vis_lock:
                        _proc_vis_buffers.append(arr.copy())
                        _proc_vis_samples += arr.size
                        while _proc_vis_samples > _PROC_VIS_MAX_SAMPLES and _proc_vis_buffers:
                            popped = _proc_vis_buffers.popleft()
                            _proc_vis_samples -= popped.size
            except Exception:
                logger.exception("Failed to update processing waveform metrics")

    except Exception:
        logger.exception("Processing feedback loop crashed")
    finally:
        try:
            if stream is not None:
                stream.stop_stream(); stream.close()
        except Exception:
            logger.exception("Failed to close processing audio stream cleanly")
        pa_instance.terminate()


def start_processing_feedback():
    global processing_sound_thread
    if processing_sound_thread and processing_sound_thread.is_alive():
        return
    processing_sound_stop_event.clear()
    processing_sound_thread = threading.Thread(target=_processing_sound_loop, daemon=True)
    processing_sound_thread.start()

def stop_processing_feedback():
    global processing_sound_thread
    processing_sound_stop_event.set()
    if processing_sound_thread and processing_sound_thread.is_alive():
        processing_sound_thread.join(timeout=1.0)
    processing_sound_thread = None

def record_audio(target_path: Path) -> None:
    pyaudio_instance = pyaudio.PyAudio()
    stream = pyaudio_instance.open(format=FORMAT, channels=CHANNELS, rate=RATE, input=True, frames_per_buffer=CHUNKSIZE)
    frames = []
    try:
        while recording:
            _chunk = stream.read(CHUNKSIZE)
            frames.append(_chunk)
            _push_waveform_bytes(_chunk)

    finally:
        stream.stop_stream(); stream.close(); pyaudio_instance.terminate()
    target_path.parent.mkdir(parents=True, exist_ok=True)
    with wave.open(str(target_path), "wb") as wf:
        wf.setnchannels(CHANNELS)
        wf.setsampwidth(pyaudio_instance.get_sample_size(FORMAT))
        wf.setframerate(RATE)
        wf.writeframes(b"".join(frames))

# ---------------- Client keyboard listener ----------------
def on_press(key):
    from utils.models import describe_activation_block, is_activation_in_progress  # on-demand to avoid circulars
    global recording, recording_thread, recording_file_path
    if not client_enabled: return
    if is_activation_in_progress():
        message = describe_activation_block()
<<<<<<< HEAD
        if message:
            notify(message)
        else:
            notify("CtrlSpeak is busy preparing resources. Please wait before using the hotkey again.")
=======
        if not message:
            message = "CtrlSpeak is busy preparing resources. Please wait before using the hotkey again."
        ui_remind_activation_popup(message)
>>>>>>> 73084919
        return
    if key == keyboard.Key.ctrl_r and not recording:
        recording = True
        recording_file_path = create_recording_file_path()
        recording_thread = threading.Thread(target=record_audio, args=(recording_file_path,), daemon=True)
        recording_thread.start()
        try:
            from utils.gui import show_waveform_overlay
            enqueue_management_task(show_waveform_overlay, lambda: get_recent_waveform(500))
        except Exception:
            logger.exception("Failed to show waveform overlay while recording")


def on_release(key):
    from utils.models import describe_activation_block, is_activation_in_progress, transcribe_audio
    global recording, recording_thread, recording_file_path
    if key == keyboard.Key.ctrl_r:
        if recording:
            recording = False
            if recording_thread:
                recording_thread.join(); recording_thread = None
            path = recording_file_path
            block_message = None
            try:
                if is_activation_in_progress():
                    block_message = describe_activation_block()
            except Exception:
                logger.exception("Failed to check activation status before transcription")
            if block_message:
<<<<<<< HEAD
                notify(block_message)
=======
                ui_remind_activation_popup(block_message)
>>>>>>> 73084919
                try:
                    from utils.gui import hide_waveform_overlay
                    enqueue_management_task(hide_waveform_overlay)
                except Exception:
                    logger.exception("Failed to hide waveform overlay after activation block")
                cleanup_recording_file(path)
                recording_file_path = None
                return
            # switch overlay into “processing” mode
            try:
                from utils.gui import set_waveform_processing
                enqueue_management_task(set_waveform_processing, "Processing…")
            except Exception:
                logger.exception("Failed to switch waveform overlay to processing mode")
            # START the loading sound so GUI gets live levels + waveform
            try:
                start_processing_feedback()
            except Exception:
                logger.exception("Failed to start processing feedback loop")
            text = None
            try:
                if path and path.exists() and path.stat().st_size > 0:
                    text = transcribe_audio(str(path))
            except Exception as exc:
                notify_error("Transcription failed", format_exception_details(exc)); text = None
            if text:
                try: insert_text_into_focus(text)
                except Exception as exc: notify_error("Text insertion failed", format_exception_details(exc))
            try:
                stop_processing_feedback()
            except Exception:
                logger.exception("Failed to stop processing feedback loop")
            try:
                from utils.gui import hide_waveform_overlay
                enqueue_management_task(hide_waveform_overlay)
            except Exception:
                logger.exception("Failed to hide waveform overlay")
            cleanup_recording_file(path)
            recording_file_path = None

# ---- Discovery wrappers to restore original side-effects ----
def _apply_last_connected(server: Optional[ServerInfo]) -> Optional[ServerInfo]:
    """Mirror original behavior: update global and refresh GUI."""
    global last_connected_server
    last_connected_server = server if server else None
    schedule_management_refresh()
    return server

def manual_discovery_refresh(wait_time: float = 1.5) -> Optional[ServerInfo]:
    """Wrap net_discovery refresh but keep original side-effects here."""
    server = _nd_manual_discovery_refresh(discovery_listener, wait_time=wait_time)
    return _apply_last_connected(server)

def get_best_server() -> Optional[ServerInfo]:
    server = _nd_get_best_server(discovery_listener)
    return _apply_last_connected(server)

def _refresh_best_server_async():
    """Background refresh used by start_client_listener(), keeps globals updated."""
    try:
        manual_discovery_refresh()
    except Exception:
        pass

def start_client_listener() -> None:
    global listener, client_enabled
    with listener_lock:
        if listener is not None: return
        client_enabled = True
        listener = keyboard.Listener(on_press=on_press, on_release=on_release)
        listener.start()
    threading.Thread(target=_refresh_best_server_async, daemon=True).start()
    schedule_management_refresh()

def stop_client_listener() -> None:
    global listener, client_enabled, recording_file_path
    with listener_lock:
        client_enabled = False
        if listener is not None:
            listener.stop(); listener = None
    cleanup_recording_file(recording_file_path)
    recording_file_path = None
    schedule_management_refresh()

# ---------------- Server (HTTP) ----------------
class TranscriptionRequestHandler(BaseHTTPRequestHandler):
    server_version = "CtrlSpeakServer/1.0"
    def do_GET(self):
        if self.path in {"/ping", "/health", "/status"}:
            payload = json.dumps({"status": "ok", "mode": "server"}).encode("utf-8")
            self.send_response(200)
            self.send_header("Content-Type", "application/json")
            self.send_header("Content-Length", str(len(payload)))
            self.end_headers(); self.wfile.write(payload); return
        self.send_error(404, "Unknown endpoint")
    def do_POST(self):
        from utils.models import transcribe_local  # lazy import to avoid circulars
        if self.path != "/transcribe":
            self.send_error(404, "Unknown endpoint"); return
        content_length = int(self.headers.get("Content-Length", "0"))
        if content_length <= 0:
            self.send_error(400, "Missing audio payload"); return
        with tempfile.NamedTemporaryFile(delete=False, suffix=".wav") as tmp:
            remaining = content_length
            while remaining > 0:
                chunk = self.rfile.read(min(65536, remaining))
                if not chunk: break
                tmp.write(chunk); remaining -= len(chunk)
            temp_path = tmp.name
        if os.path.getsize(temp_path) == 0:
            os.remove(temp_path); self.send_error(400, "Empty audio payload"); return
        start_time = time.time()
        text = transcribe_local(temp_path, play_feedback=False)
        try:
            os.remove(temp_path)
        except Exception:
            logger.exception("Failed to remove temporary transcription upload %s", temp_path)
        if text is None:
            self.send_error(500, "Transcription failed"); return
        payload = json.dumps({"text": text, "elapsed": time.time() - start_time}).encode("utf-8")
        self.send_response(200)
        self.send_header("Content-Type", "application/json")
        self.send_header("Content-Length", str(len(payload)))
        self.end_headers(); self.wfile.write(payload)
    def log_message(self, format, *args): return

# threads/events for server discovery helpers
server_thread: Optional[threading.Thread] = None
server_httpd: Optional[ThreadingHTTPServer] = None
broadcast_stop_event = threading.Event()
discovery_broadcaster: Optional[threading.Thread] = None
discovery_query_listener: Optional[threading.Thread] = None
discovery_query_stop_event = threading.Event()

def start_server() -> None:
    global server_thread, server_httpd, discovery_broadcaster, discovery_query_listener, discovery_query_stop_event, last_connected_server
    if CLIENT_ONLY_BUILD:
        notify("Server functionality is not available in this build."); return
    if server_thread and server_thread.is_alive(): return
    with settings_lock:
        port = int(settings.get("server_port", 65432))
        discovery_port = int(settings.get("discovery_port", 54330))
    try:
        server_httpd = ThreadingHTTPServer(("0.0.0.0", port), TranscriptionRequestHandler)
    except OSError as exc:
        notify_error("Server startup failed", str(exc)); server_httpd = None; return
    def serve():
        try: server_httpd.serve_forever()
        except Exception as exc: notify_error("Server stopped", format_exception_details(exc))
    server_thread = threading.Thread(target=serve, daemon=True); server_thread.start()

    broadcast_stop_event.clear(); discovery_query_stop_event.clear()
    discovery_broadcaster = threading.Thread(target=manage_discovery_broadcast,
                                             args=(broadcast_stop_event, discovery_port, port), daemon=True)
    discovery_broadcaster.start()
    discovery_query_listener = threading.Thread(target=listen_for_discovery_queries,
                                                args=(discovery_query_stop_event, discovery_port, port), daemon=True)
    discovery_query_listener.start()
    last_connected_server = ServerInfo(host=get_advertised_host_ip(), port=port, last_seen=time.time())
    print(f"CtrlSpeak server listening on port {port}")
    schedule_management_refresh()

def shutdown_server() -> None:
    global server_thread, server_httpd, discovery_broadcaster, discovery_query_listener, broadcast_stop_event, discovery_query_stop_event, last_connected_server
    broadcast_stop_event.set(); discovery_query_stop_event.set()
    if discovery_broadcaster and discovery_broadcaster.is_alive(): discovery_broadcaster.join(timeout=1.0)
    discovery_broadcaster = None
    if discovery_query_listener and discovery_query_listener.is_alive(): discovery_query_listener.join(timeout=1.0)
    discovery_query_listener = None
    if server_httpd is not None:
        try:
            server_httpd.shutdown(); server_httpd.server_close()
        except Exception:
            logger.exception("Failed to shut down server HTTP listener cleanly")
    server_httpd = None
    if server_thread and server_thread.is_alive(): server_thread.join(timeout=1.0)
    server_thread = None
    broadcast_stop_event = threading.Event(); discovery_query_stop_event = threading.Event()
    last_connected_server = None
    schedule_management_refresh()

# local wrapper to restore original side-effects
def register_manual_server(host: str, port: int, update_preference: bool = True) -> ServerInfo:
    """Register a server and update discovery registry + last_connected_server + UI, like the original system.py did."""
    global discovery_listener, last_connected_server
    from utils.net_discovery import register_manual_server as _nd_register_manual_server
    server_info = _nd_register_manual_server(host, port, update_preference=update_preference)

    # Original behavior: remember it in our discovery registry if we have a listener
    try:
        if discovery_listener is not None:
            discovery_listener.registry[(server_info.host, server_info.port)] = server_info
    except Exception:
        logger.exception("Failed to update discovery registry with manual server %s:%s", server_info.host, server_info.port)

    # Original behavior: set last_connected_server and refresh UI
    last_connected_server = server_info
    schedule_management_refresh()
    return server_info

# ---------------- Tray ----------------
def on_exit(icon, item):
    stop_client_listener(); shutdown_server(); icon.stop()

def open_management_dialog(icon, item):
    from utils.gui import ensure_management_ui_thread, _show_management_window
    ensure_management_ui_thread()
    enqueue_management_task(_show_management_window, icon)

def run_tray():
    from utils.gui import ensure_management_ui_thread
    ensure_management_ui_thread()  # make sure tk_root exists for overlay
    start_client_listener()
    with settings_lock:
        mode = settings.get("mode")
    menu_items = [
        pystray.MenuItem("Manage CtrlSpeak", open_management_dialog),
        pystray.MenuItem("Quit", on_exit),
    ]
    icon = pystray.Icon("CtrlSpeak", create_icon_image(), f"CtrlSpeak ({mode})", menu=pystray.Menu(*menu_items))
    icon.run()

# ---------------- Startup / single-instance ----------------
def acquire_single_instance_lock() -> bool:
    global instance_lock_handle
    lock_path = get_config_dir() / LOCK_FILENAME
    try:
        lock_path.parent.mkdir(parents=True, exist_ok=True)
    except Exception:
        logger.exception("Failed to create directory for instance lock at %s", lock_path.parent)
    try:
        handle = open(lock_path, 'a+')
    except OSError as exc:
        print(f'Unable to open lock file: {exc}'); return False
    try:
        handle.seek(0)
        if sys.platform.startswith('win'):
            import msvcrt
            try: msvcrt.locking(handle.fileno(), msvcrt.LK_NBLCK, 1)
            except OSError:
                handle.close(); return False
        else:
            import fcntl
            try: fcntl.lockf(handle.fileno(), fcntl.LOCK_EX | fcntl.LOCK_NB)
            except OSError:
                handle.close(); return False
        handle.truncate(0); handle.write(str(os.getpid())); handle.flush()
        instance_lock_handle = handle; return True
    except Exception as exc:
        print(f'Unable to acquire single-instance lock: {exc}')
        try:
            handle.close()
        except Exception:
            logger.exception("Failed to close lock file handle after acquisition error")
        return False

def release_single_instance_lock() -> None:
    global instance_lock_handle
    handle = instance_lock_handle
    if handle is None: return
    instance_lock_handle = None
    try:
        if sys.platform.startswith('win'):
            import msvcrt
            try:
                handle.seek(0); msvcrt.locking(handle.fileno(), msvcrt.LK_UNLCK, 1)
            except Exception:
                logger.exception("Failed to release Windows file lock for CtrlSpeak instance")
        else:
            import fcntl
            try:
                fcntl.lockf(handle.fileno(), fcntl.LOCK_UN)
            except Exception:
                logger.exception("Failed to release POSIX file lock for CtrlSpeak instance")
    finally:
        try:
            handle.close()
        except Exception:
            logger.exception("Failed to close instance lock file handle")
        try:
            (get_config_dir() / LOCK_FILENAME).unlink(missing_ok=True)
        except Exception:
            logger.exception("Failed to remove instance lock file")

# ---------------- Uninstall ----------------
def build_uninstall_script(executable: Path, config_dir: Path) -> Path:
    temp_script = Path(tempfile.gettempdir()) / f"ctrlspeak-uninstall-{uuid.uuid4().hex}.cmd"
    commands = [
        "@echo off",
        "timeout /t 2 /nobreak > nul",
        f'if exist "{executable}" del /f /q "{executable}"',
        f'if exist "{config_dir}" rmdir /s /q "{config_dir}"',
        'del "%~f0"'
    ]
    temp_script.write_text("\r\n".join(commands), encoding="utf-8")
    return temp_script

def initiate_self_uninstall(icon: Optional[pystray.Icon]) -> None:
    if not sys.platform.startswith("win"):
        notify("Automatic uninstall is only supported on Windows."); return
    config_dir = get_config_dir()
    exe_path = Path(sys.executable) if getattr(sys, 'frozen', False) else Path(__file__).resolve()
    script_path = build_uninstall_script(exe_path, config_dir)
    try:
        creation_flags = getattr(subprocess, 'CREATE_NO_WINDOW', 0)
        subprocess.Popen(["cmd.exe", "/c", str(script_path)], creationflags=creation_flags)
    except Exception as exc:
        notify_error("Uninstall failed", format_exception_details(exc)); return
    stop_client_listener(); shutdown_server()
    if icon is not None:
        try:
            icon.stop()
        except Exception:
            logger.exception("Failed to stop tray icon during uninstall")
    os._exit(0)

# ---------------- Lifecycle helpers ----------------
def start_discovery_listener() -> None:
    global discovery_listener
    with settings_lock:
        port = int(settings.get("discovery_port", 54330))
    discovery_listener = DiscoveryListener(port); discovery_listener.start()

def shutdown_all():
    stop_client_listener(); shutdown_server()
    try:
        if discovery_listener: discovery_listener.stop()
    except Exception:
        logger.exception("Failed to stop discovery listener during shutdown")

# ---------------- CLI ----------------
def parse_cli_args(argv: list[str]) -> argparse.Namespace:
    parser = argparse.ArgumentParser(prog="CtrlSpeak", add_help=True, description="CtrlSpeak voice control")
    parser.add_argument("--transcribe", metavar="WAV_PATH", help="Transcribe an audio file and print the result")
    parser.add_argument("--uninstall", action="store_true", help="Remove CtrlSpeak and all local data")
    parser.add_argument("--auto-setup", choices=["client", "client_server"], help="Configure CtrlSpeak without prompts")
    parser.add_argument("--force-sendinput", action="store_true", help="Force SendInput-based insertion (debug)")
    args, _ = parser.parse_known_args(argv[1:])
    return args

def transcribe_cli(target: str) -> int:
    from utils.models import initialize_transcriber, transcribe_audio
    file_path = Path(target).expanduser()
    if not file_path.is_file():
        print(f"Audio file not found: {file_path}", file=sys.stderr); return 1
    with settings_lock:
        mode = settings.get("mode")
    if mode == "client_server":
        if initialize_transcriber() is None:
            print("Unable to initialize the transcription engine.", file=sys.stderr); return 2
    elif mode == "client":
        time.sleep(1.0)
    text = transcribe_audio(str(file_path), play_feedback=False)
    if text is None:
        print("Transcription produced no output.", file=sys.stderr); return 3
    print(text); return 0

def apply_auto_setup(profile: str) -> None:
    global AUTO_MODE, AUTO_MODE_PROFILE
    AUTO_MODE = True; AUTO_MODE_PROFILE = profile
    with settings_lock: settings["mode"] = profile
    save_settings()<|MERGE_RESOLUTION|>--- conflicted
+++ resolved
@@ -477,16 +477,9 @@
     if not client_enabled: return
     if is_activation_in_progress():
         message = describe_activation_block()
-<<<<<<< HEAD
-        if message:
-            notify(message)
-        else:
-            notify("CtrlSpeak is busy preparing resources. Please wait before using the hotkey again.")
-=======
         if not message:
             message = "CtrlSpeak is busy preparing resources. Please wait before using the hotkey again."
         ui_remind_activation_popup(message)
->>>>>>> 73084919
         return
     if key == keyboard.Key.ctrl_r and not recording:
         recording = True
@@ -516,11 +509,7 @@
             except Exception:
                 logger.exception("Failed to check activation status before transcription")
             if block_message:
-<<<<<<< HEAD
-                notify(block_message)
-=======
                 ui_remind_activation_popup(block_message)
->>>>>>> 73084919
                 try:
                     from utils.gui import hide_waveform_overlay
                     enqueue_management_task(hide_waveform_overlay)
